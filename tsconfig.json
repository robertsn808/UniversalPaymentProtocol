--- conflicted
+++ resolved
@@ -1,74 +1,70 @@
-{
-  "compilerOptions": {
-    "target": "ES2020",
-    "module": "ESNext",
-    "moduleResolution": "node",
-    "allowSyntheticDefaultImports": true,
-    "esModuleInterop": true,
-    "allowJs": true,
-    
-    // Strict Type Checking Options
-    "strict": true,
-    "noImplicitAny": true,
-    "strictNullChecks": true,
-    "strictFunctionTypes": true,
-    "strictBindCallApply": true,
-    "strictPropertyInitialization": true,
-    "noImplicitThis": true,
-    "alwaysStrict": true,
-    
-    // Additional Checks  
-<<<<<<< HEAD
-    "noUnusedLocals": false,
-    "noUnusedParameters": false,
-    "exactOptionalPropertyTypes": false,
-=======
-    "noUnusedLocals": true,
-    "noUnusedParameters": true,
-    "exactOptionalPropertyTypes": false, // TODO: Enable this after fixing optional property issues
->>>>>>> 496be9e8
-    "noImplicitReturns": true,
-    "noFallthroughCasesInSwitch": true,
-    "noUncheckedIndexedAccess": true,
-    "noImplicitOverride": true,
-    "noPropertyAccessFromIndexSignature": false,
-    
-    // Module Resolution
-    "skipLibCheck": true,
-    "forceConsistentCasingInFileNames": true,
-    "resolveJsonModule": true,
-    "isolatedModules": true,
-    
-    // Emit
-    "noEmit": false,
-    "outDir": "./dist",
-    "rootDir": "./",
-    "declaration": true,
-    "declarationMap": true,
-    "sourceMap": true,
-    
-    // Path Mapping
-    "baseUrl": ".",
-    "paths": {
-      "@/*": ["src/*"],
-      "@/config/*": ["src/config/*"],
-      "@/shared/*": ["src/shared/*"],
-      "@/middleware/*": ["src/middleware/*"]
-    },
-    
-    "types": ["node"],
-    "lib": ["ES2020", "ES2020.Promise", "ES6", "DOM"]
-  },
-  "include": [
-    "src/**/*",
-    "server/**/*"
-  ],
-  "exclude": [
-    "node_modules",
-    "dist",
-    "**/*.test.ts",
-    "**/*.spec.ts",
-    "src/__tests__/**/*",
-    "vitest.config.ts"
-  ]
-}
+{
+  "compilerOptions": {
+    "target": "ES2020",
+    "module": "ESNext",
+    "moduleResolution": "node",
+    "allowSyntheticDefaultImports": true,
+    "esModuleInterop": true,
+    "allowJs": true,
+    
+    // Strict Type Checking Options
+    "strict": true,
+    "noImplicitAny": true,
+    "strictNullChecks": true,
+    "strictFunctionTypes": true,
+    "strictBindCallApply": true,
+    "strictPropertyInitialization": true,
+    "noImplicitThis": true,
+    "alwaysStrict": true,
+    
+    // Additional Checks  
+
+    "noUnusedLocals": false,
+    "noUnusedParameters": false,
+    "exactOptionalPropertyTypes": false,
+
+    "noImplicitReturns": true,
+    "noFallthroughCasesInSwitch": true,
+    "noUncheckedIndexedAccess": true,
+    "noImplicitOverride": true,
+    "noPropertyAccessFromIndexSignature": false,
+    
+    // Module Resolution
+    "skipLibCheck": true,
+    "forceConsistentCasingInFileNames": true,
+    "resolveJsonModule": true,
+    "isolatedModules": true,
+    
+    // Emit
+    "noEmit": false,
+    "outDir": "./dist",
+    "rootDir": "./",
+    "declaration": true,
+    "declarationMap": true,
+    "sourceMap": true,
+    
+    // Path Mapping
+    "baseUrl": ".",
+    "paths": {
+      "@/*": ["src/*"],
+      "@/config/*": ["src/config/*"],
+      "@/shared/*": ["src/shared/*"],
+      "@/middleware/*": ["src/middleware/*"]
+    },
+    
+    "types": ["node"],
+    "lib": ["ES2020", "ES2020.Promise", "ES6", "DOM"]
+  },
+  "include": [
+    "src/**/*",
+    "server/**/*"
+  ],
+  "exclude": [
+    "node_modules",
+    "dist",
+    "**/*.test.ts",
+    "**/*.spec.ts",
+    "src/__tests__/**/*",
+    "vitest.config.ts"
+  ]
+}
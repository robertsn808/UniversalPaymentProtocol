--- conflicted
+++ resolved
@@ -1,353 +1,350 @@
-<<<<<<< HEAD
-// Universal Payment Protocol Types - Kai's Type Definitions
-// All the interfaces and types we need for the UPP system
-
-export interface UPPDevice {
-  deviceType: string;
-  capabilities: DeviceCapabilities;
-  securityContext: SecurityContext;
-  fingerprint: string;
-  
-  // Device must implement these methods
-  handlePaymentResponse(response: any): Promise<void>;
-  handleError(error: any): Promise<void>;
-  displayPaymentUI?(options: any): Promise<void>;
-  captureUserInput?(): Promise<any>;
-}
-
-export interface DeviceCapabilities {
-  internet_connection: boolean;
-  display?: 'none' | 'minimal' | 'standard' | 'large' | 'touchscreen' | 'gaming';
-  input_methods?: string[];
-  nfc?: boolean;
-  camera?: boolean;
-  microphone?: boolean;
-  biometric?: boolean;
-  gps?: boolean;
-  vibration?: boolean;
-  push_notifications?: boolean;
-  sensors?: boolean;
-  automated_purchasing?: boolean;
-  qr_generator?: boolean;
-  speaker?: boolean;
-  voice_recognition?: boolean;
-  natural_language?: boolean;
-  gaming_store?: boolean;
-  user_accounts?: boolean;
-  [key: string]: any;
-}
-
-export interface SecurityContext {
-  encryption_level: string;
-  device_attestation?: string;
-  user_authentication?: string;
-  voice_authentication?: boolean;
-  trusted_environment?: boolean;
-}
-
-export interface PaymentRequest {
-  amount: number;
-  currency: string;
-  description: string;
-  merchant_id: string;
-  location?: {
-    lat?: number;
-    lng?: number;
-    address?: string;
-  };
-  metadata?: Record<string, any>;
-}
-
-export interface PaymentResult {
-  success: boolean;
-  transaction_id?: string;
-  amount?: number;
-  currency?: string;
-  status: 'completed' | 'failed' | 'pending' | 'requires_confirmation';
-  error_message?: string;
-  receipt_data?: any;
-  client_secret?: string; // PCI Compliant: For secure client-side confirmation
-}
-
-export interface Transaction {
-  id: string;
-  deviceId: string;
-  request: PaymentRequest;
-  result?: PaymentResult;
-  status: 'processing' | 'completed' | 'failed';
-  timestamp: Date;
-  device: string;
-}
-
-export interface ValidationResult {
-  valid: boolean;
-  reason?: string;
-  errors?: string[];
-}
-
-export interface UPPConfig {
-  paymentGateway: any;
-  security: {
-    encryption_key: string;
-    certificate_path?: string;
-  };
-  discovery: {
-    enabled: boolean;
-    scan_interval: number;
-  };
-}
-
-// Translator interfaces
-export interface InputParser {
-  parse(input: any, capabilities: DeviceCapabilities): Promise<PaymentRequest>;
-}
-
-export interface OutputFormatter {
-  format(result: PaymentResult, device: UPPDevice): Promise<any>;
-  formatError(error: Error, device: UPPDevice): Promise<any>;
-}
-
-export interface DeviceAdapter {
-  deviceType: string;
-  canHandle(device: any): boolean;
-  createDevice(deviceInfo: any): UPPDevice;
-}
-
-// Device-specific response types
-export interface MobileResponse {
-  type: 'mobile_response';
-  success: boolean;
-  message: string;
-  transaction_id?: string;
-  amount?: number;
-  receipt?: any;
-  vibration?: string;
-  notification?: {
-    title: string;
-    body: string;
-    icon: string;
-  };
-}
-
-export interface IoTResponse {
-  type: 'iot_response';
-  led_pattern?: string;
-  display_text?: string;
-  beep_pattern?: string;
-  status_code: number;
-}
-
-export interface VoiceResponse {
-  type: 'voice_response';
-  speech: string;
-  display_text?: string;
-  should_speak: boolean;
-}
-
-export interface TVResponse {
-  type: 'tv_response';
-  full_screen_message: {
-    title: string;
-    subtitle: string;
-    background_color: string;
-    display_duration: number;
-  };
-  sound_effect?: string;
-}
-=======
-// Universal Payment Protocol Types - Core Type Definitions
-// All the interfaces and types we need for the UPP system
-
-import { UPPError } from '../../../utils/errors.js';
-
-export interface UPPDevice {
-  // Core device identification
-  getDeviceId(): string;
-  getDeviceType(): string;
-  getCapabilities(): DeviceCapabilities;
-  getDeviceFingerprint(): string;
-  getFingerprint(): string;
-  getSecurityContext(): SecurityContext;
-  
-  // Required payment handling methods
-  handlePaymentResponse(response: PaymentResult): Promise<MobileResponse | IoTResponse | VoiceResponse | TVResponse | GamingResponse>;
-  handleError(error: UPPError): Promise<void>;
-  
-  // Optional methods for interactive devices
-  displayPaymentUI?(options: PaymentUIOptions): Promise<void>;
-  captureUserInput?(): Promise<UserInput>;
-}
-
-export interface DeviceCapabilities {
-  hasDisplay: boolean;
-  hasCamera: boolean;
-  hasNFC: boolean;
-  hasBluetooth: boolean;
-  hasWiFi: boolean;
-  hasKeypad: boolean;
-  hasTouchScreen: boolean;
-  hasVoiceInput: boolean;
-  hasVoiceOutput: boolean;
-  hasPrinter: boolean;
-  supportsEncryption: boolean;
-  internet_connection: boolean;
-  maxPaymentAmount: number; // in cents
-  supportedCurrencies: string[];
-  securityLevel: 'BASIC' | 'STANDARD' | 'HIGH' | 'PCI_LEVEL_1';
-}
-
-export interface SecurityContext {
-  encryptionLevel: string;
-  deviceAttestation?: string;
-  userAuthentication?: string;
-  voiceAuthentication?: boolean;
-  trustedEnvironment?: boolean;
-  certificateInfo?: {
-    issuer: string;
-    validFrom: Date;
-    validTo: Date;
-  };
-}
-
-export interface PaymentRequest {
-  amount: number;
-  currency: string;
-  description?: string;
-  merchantId?: string;
-  location?: {
-    lat?: number;
-    lng?: number;
-    address?: string;
-  };
-  metadata?: Record<string, any>;
-}
-
-export interface PaymentResult {
-  success: boolean;
-  transactionId: string;
-  amount: number;
-  currency: string;
-  timestamp?: Date;
-  error?: string;
-  metadata?: Record<string, any>;
-}
-
-export interface Transaction {
-  id: string;
-  deviceId: string;
-  request: PaymentRequest;
-  result?: PaymentResult;
-  status: 'processing' | 'completed' | 'failed';
-  timestamp: Date;
-  device: string;
-}
-
-export interface ValidationResult {
-  valid: boolean;
-  reason?: string;
-  errors?: string[];
-}
-
-export interface UPPConfig {
-  paymentGateway: any;
-  security: {
-    encryption_key: string;
-    certificate_path?: string;
-  };
-  discovery: {
-    enabled: boolean;
-    scan_interval: number;
-  };
-}
-
-// Translator interfaces
-export interface InputParser {
-  parse(input: any, capabilities: DeviceCapabilities): Promise<PaymentRequest>;
-}
-
-export interface OutputFormatter {
-  format(result: PaymentResult, device: UPPDevice): Promise<any>;
-  formatError(error: Error, device: UPPDevice): Promise<any>;
-}
-
-export interface DeviceAdapter {
-  deviceType: string;
-  canHandle(device: any): boolean;
-  createDevice(deviceInfo: any): UPPDevice;
-}
-
-// Device-specific response types
-export interface MobileResponse {
-  success: boolean;
-  message: string;
-  displayDuration?: number;
-  requiresUserAction?: boolean;
-  vibrationPattern?: string;
-  notification?: {
-    title: string;
-    body: string;
-    icon?: string;
-  };
-  metadata?: Record<string, any>;
-}
-
-export interface IoTResponse {
-  success: boolean;
-  deviceCount: number;
-  status: string;
-  ledPattern?: string;
-  displayText?: string;
-  beepPattern?: string;
-  metadata?: Record<string, any>;
-}
-
-export interface VoiceResponse {
-  success: boolean;
-  message: string;
-  audioResponse?: ArrayBuffer;
-  shouldEndSession?: boolean;
-  metadata?: Record<string, any>;
-}
-
-export interface TVResponse {
-  success: boolean;
-  fullScreenDisplay: boolean;
-  displayDuration: number;
-  content: {
-    title: string;
-    message: string;
-    amount?: string;
-    qrCode?: string;
-  };
-  audioFeedback?: {
-    playSound: boolean;
-    soundType: 'success' | 'error' | 'notification';
-    volume: number;
-  };
-  metadata?: Record<string, any>;
-}
-
-export interface GamingResponse {
-  success: boolean;
-  overlayMessage: string;
-  hapticPattern?: string;
-  achievementUnlocked?: string;
-  gameCurrencyAwarded?: number;
-  metadata?: Record<string, any>;
-}
-
-// Additional types for the UPPDevice interface
-export interface PaymentUIOptions {
-  amount: number;
-  currency: string;
-  description?: string;
-  theme?: 'light' | 'dark';
-  timeout?: number;
-}
-
-export interface UserInput {
-  type: 'card' | 'mobile' | 'voice' | 'biometric' | 'qr_scan' | 'voice_command' | 'manual_entry' | 'biometric_auth';
-  data: Record<string, unknown>;
-  timestamp: number;
-}
->>>>>>> ce159b18
+// Universal Payment Protocol Types - Kai's Type Definitions
+// All the interfaces and types we need for the UPP system
+
+export interface UPPDevice {
+  deviceType: string;
+  capabilities: DeviceCapabilities;
+  securityContext: SecurityContext;
+  fingerprint: string;
+  
+  // Device must implement these methods
+  handlePaymentResponse(response: any): Promise<void>;
+  handleError(error: any): Promise<void>;
+  displayPaymentUI?(options: any): Promise<void>;
+  captureUserInput?(): Promise<any>;
+}
+
+export interface DeviceCapabilities {
+  internet_connection: boolean;
+  display?: 'none' | 'minimal' | 'standard' | 'large' | 'touchscreen' | 'gaming';
+  input_methods?: string[];
+  nfc?: boolean;
+  camera?: boolean;
+  microphone?: boolean;
+  biometric?: boolean;
+  gps?: boolean;
+  vibration?: boolean;
+  push_notifications?: boolean;
+  sensors?: boolean;
+  automated_purchasing?: boolean;
+  qr_generator?: boolean;
+  speaker?: boolean;
+  voice_recognition?: boolean;
+  natural_language?: boolean;
+  gaming_store?: boolean;
+  user_accounts?: boolean;
+  [key: string]: any;
+}
+
+export interface SecurityContext {
+  encryption_level: string;
+  device_attestation?: string;
+  user_authentication?: string;
+  voice_authentication?: boolean;
+  trusted_environment?: boolean;
+}
+
+export interface PaymentRequest {
+  amount: number;
+  currency: string;
+  description: string;
+  merchant_id: string;
+  location?: {
+    lat?: number;
+    lng?: number;
+    address?: string;
+  };
+  metadata?: Record<string, any>;
+}
+
+export interface PaymentResult {
+  success: boolean;
+  transaction_id?: string;
+  amount?: number;
+  currency?: string;
+  status: 'completed' | 'failed' | 'pending' | 'requires_confirmation';
+  error_message?: string;
+  receipt_data?: any;
+  client_secret?: string; // PCI Compliant: For secure client-side confirmation
+}
+
+export interface Transaction {
+  id: string;
+  deviceId: string;
+  request: PaymentRequest;
+  result?: PaymentResult;
+  status: 'processing' | 'completed' | 'failed';
+  timestamp: Date;
+  device: string;
+}
+
+export interface ValidationResult {
+  valid: boolean;
+  reason?: string;
+  errors?: string[];
+}
+
+export interface UPPConfig {
+  paymentGateway: any;
+  security: {
+    encryption_key: string;
+    certificate_path?: string;
+  };
+  discovery: {
+    enabled: boolean;
+    scan_interval: number;
+  };
+}
+
+// Translator interfaces
+export interface InputParser {
+  parse(input: any, capabilities: DeviceCapabilities): Promise<PaymentRequest>;
+}
+
+export interface OutputFormatter {
+  format(result: PaymentResult, device: UPPDevice): Promise<any>;
+  formatError(error: Error, device: UPPDevice): Promise<any>;
+}
+
+export interface DeviceAdapter {
+  deviceType: string;
+  canHandle(device: any): boolean;
+  createDevice(deviceInfo: any): UPPDevice;
+}
+
+// Device-specific response types
+export interface MobileResponse {
+  type: 'mobile_response';
+  success: boolean;
+  message: string;
+  transaction_id?: string;
+  amount?: number;
+  receipt?: any;
+  vibration?: string;
+  notification?: {
+    title: string;
+    body: string;
+    icon: string;
+  };
+}
+
+export interface IoTResponse {
+  type: 'iot_response';
+  led_pattern?: string;
+  display_text?: string;
+  beep_pattern?: string;
+  status_code: number;
+}
+
+export interface VoiceResponse {
+  type: 'voice_response';
+  speech: string;
+  display_text?: string;
+  should_speak: boolean;
+}
+
+export interface TVResponse {
+  type: 'tv_response';
+  full_screen_message: {
+    title: string;
+    subtitle: string;
+    background_color: string;
+    display_duration: number;
+  };
+  sound_effect?: string;
+}
+// Universal Payment Protocol Types - Core Type Definitions
+// All the interfaces and types we need for the UPP system
+
+import { UPPError } from '../../../utils/errors.js';
+
+export interface UPPDevice {
+  // Core device identification
+  getDeviceId(): string;
+  getDeviceType(): string;
+  getCapabilities(): DeviceCapabilities;
+  getDeviceFingerprint(): string;
+  getFingerprint(): string;
+  getSecurityContext(): SecurityContext;
+  
+  // Required payment handling methods
+  handlePaymentResponse(response: PaymentResult): Promise<MobileResponse | IoTResponse | VoiceResponse | TVResponse | GamingResponse>;
+  handleError(error: UPPError): Promise<void>;
+  
+  // Optional methods for interactive devices
+  displayPaymentUI?(options: PaymentUIOptions): Promise<void>;
+  captureUserInput?(): Promise<UserInput>;
+}
+
+export interface DeviceCapabilities {
+  hasDisplay: boolean;
+  hasCamera: boolean;
+  hasNFC: boolean;
+  hasBluetooth: boolean;
+  hasWiFi: boolean;
+  hasKeypad: boolean;
+  hasTouchScreen: boolean;
+  hasVoiceInput: boolean;
+  hasVoiceOutput: boolean;
+  hasPrinter: boolean;
+  supportsEncryption: boolean;
+  internet_connection: boolean;
+  maxPaymentAmount: number; // in cents
+  supportedCurrencies: string[];
+  securityLevel: 'BASIC' | 'STANDARD' | 'HIGH' | 'PCI_LEVEL_1';
+}
+
+export interface SecurityContext {
+  encryptionLevel: string;
+  deviceAttestation?: string;
+  userAuthentication?: string;
+  voiceAuthentication?: boolean;
+  trustedEnvironment?: boolean;
+  certificateInfo?: {
+    issuer: string;
+    validFrom: Date;
+    validTo: Date;
+  };
+}
+
+export interface PaymentRequest {
+  amount: number;
+  currency: string;
+  description?: string;
+  merchantId?: string;
+  location?: {
+    lat?: number;
+    lng?: number;
+    address?: string;
+  };
+  metadata?: Record<string, any>;
+}
+
+export interface PaymentResult {
+  success: boolean;
+  transactionId: string;
+  amount: number;
+  currency: string;
+  timestamp?: Date;
+  error?: string;
+  metadata?: Record<string, any>;
+}
+
+export interface Transaction {
+  id: string;
+  deviceId: string;
+  request: PaymentRequest;
+  result?: PaymentResult;
+  status: 'processing' | 'completed' | 'failed';
+  timestamp: Date;
+  device: string;
+}
+
+export interface ValidationResult {
+  valid: boolean;
+  reason?: string;
+  errors?: string[];
+}
+
+export interface UPPConfig {
+  paymentGateway: any;
+  security: {
+    encryption_key: string;
+    certificate_path?: string;
+  };
+  discovery: {
+    enabled: boolean;
+    scan_interval: number;
+  };
+}
+
+// Translator interfaces
+export interface InputParser {
+  parse(input: any, capabilities: DeviceCapabilities): Promise<PaymentRequest>;
+}
+
+export interface OutputFormatter {
+  format(result: PaymentResult, device: UPPDevice): Promise<any>;
+  formatError(error: Error, device: UPPDevice): Promise<any>;
+}
+
+export interface DeviceAdapter {
+  deviceType: string;
+  canHandle(device: any): boolean;
+  createDevice(deviceInfo: any): UPPDevice;
+}
+
+// Device-specific response types
+export interface MobileResponse {
+  success: boolean;
+  message: string;
+  displayDuration?: number;
+  requiresUserAction?: boolean;
+  vibrationPattern?: string;
+  notification?: {
+    title: string;
+    body: string;
+    icon?: string;
+  };
+  metadata?: Record<string, any>;
+}
+
+export interface IoTResponse {
+  success: boolean;
+  deviceCount: number;
+  status: string;
+  ledPattern?: string;
+  displayText?: string;
+  beepPattern?: string;
+  metadata?: Record<string, any>;
+}
+
+export interface VoiceResponse {
+  success: boolean;
+  message: string;
+  audioResponse?: ArrayBuffer;
+  shouldEndSession?: boolean;
+  metadata?: Record<string, any>;
+}
+
+export interface TVResponse {
+  success: boolean;
+  fullScreenDisplay: boolean;
+  displayDuration: number;
+  content: {
+    title: string;
+    message: string;
+    amount?: string;
+    qrCode?: string;
+  };
+  audioFeedback?: {
+    playSound: boolean;
+    soundType: 'success' | 'error' | 'notification';
+    volume: number;
+  };
+  metadata?: Record<string, any>;
+}
+
+export interface GamingResponse {
+  success: boolean;
+  overlayMessage: string;
+  hapticPattern?: string;
+  achievementUnlocked?: string;
+  gameCurrencyAwarded?: number;
+  metadata?: Record<string, any>;
+}
+
+// Additional types for the UPPDevice interface
+export interface PaymentUIOptions {
+  amount: number;
+  currency: string;
+  description?: string;
+  theme?: 'light' | 'dark';
+  timeout?: number;
+}
+
+export interface UserInput {
+  type: 'card' | 'mobile' | 'voice' | 'biometric' | 'qr_scan' | 'voice_command' | 'manual_entry' | 'biometric_auth';
+  data: Record<string, unknown>;
+  timestamp: number;
+}
<<<<<<< HEAD
import Redis from 'ioredis';
import { Pool, PoolClient } from 'pg';
=======

import { Pool, PoolClient } from 'pg';
import { env, getDatabaseUrl } from '../config/environment.js';
import secureLogger from '../shared/logger.js';
>>>>>>> 496be9e8

class DatabaseConnection {
  private static instance: DatabaseConnection;
  private pool: Pool;
  private isConnected = false;

  private constructor() {
    this.pool = new Pool({
      connectionString: getDatabaseUrl(),
      ssl: env.NODE_ENV === 'production' ? { rejectUnauthorized: false } : false,
      max: 20,
      idleTimeoutMillis: 90000,
      connectionTimeoutMillis: 2000,
    });

    this.pool.on('connect', (client: PoolClient) => {
      secureLogger.info('Database connected', { 
        database: env.DB_NAME,
        host: env.DB_HOST,
        port: env.DB_PORT 
      });
    });

    this.pool.on('error', (err: Error) => {
      secureLogger.error('Database connection error', { 
        error: err.message,
        stack: err.stack 
      });
    });

    this.initializeDatabase();
  }

  public static getInstance(): DatabaseConnection {
    if (!DatabaseConnection.instance) {
      DatabaseConnection.instance = new DatabaseConnection();
    }
    return DatabaseConnection.instance;
  }

  public async query(text: string, params?: any[]): Promise<any> {
    const start = Date.now();
    try {
      const result = await this.pool.query(text, params);
      const duration = Date.now() - start;
      
      secureLogger.debug('Database query executed', {
        duration,
        rowCount: result.rowCount,
        query: text.substring(0, 100)
      });
      
      return result;
    } catch (error) {
      const duration = Date.now() - start;
      secureLogger.error('Database query failed', {
        duration,
        error: error instanceof Error ? error.message : 'Unknown error',
        query: text.substring(0, 100)
      });
      throw error;
    }
  }

  public async getClient(): Promise<PoolClient> {
    return await this.pool.connect();
  }

  public async transaction<T>(callback: (client: PoolClient) => Promise<T>): Promise<T> {
    const client = await this.getClient();
    try {
      await client.query('BEGIN');
      const result = await callback(client);
      await client.query('COMMIT');
      return result;
    } catch (error) {
      await client.query('ROLLBACK');
      throw error;
    } finally {
      client.release();
    }
  }

  private async initializeDatabase(): Promise<void> {
    try {
      // Test connection
      await this.query('SELECT NOW()');
      this.isConnected = true;
      
      // Create tables if they don't exist
      await this.createTables();
      
      secureLogger.info('Database initialized successfully');
    } catch (error) {
      secureLogger.error('Database initialization failed', {
        error: error instanceof Error ? error.message : 'Unknown error'
      });
      
      // Use in-memory fallback for development
      if (env.NODE_ENV === 'development') {
        secureLogger.warn('Using in-memory database fallback');
        this.isConnected = false;
      } else {
        throw error;
      }
    }
  }

  private async createTables(): Promise<void> {
    const tables = [
      `CREATE TABLE IF NOT EXISTS transactions (
        id VARCHAR(255) PRIMARY KEY,
        amount DECIMAL(12,2) NOT NULL,
        currency VARCHAR(3) NOT NULL,
        description TEXT,
        merchant_id VARCHAR(255),
        customer_email VARCHAR(255),
        payment_method VARCHAR(50) NOT NULL,
        status VARCHAR(50) NOT NULL,
        created_at TIMESTAMP DEFAULT CURRENT_TIMESTAMP,
        updated_at TIMESTAMP DEFAULT CURRENT_TIMESTAMP,
        metadata JSONB DEFAULT '{}',
        result JSONB,
        error_message TEXT
      )`,
      
      `CREATE TABLE IF NOT EXISTS payment_intents (
        id VARCHAR(255) PRIMARY KEY,
        amount DECIMAL(12,2) NOT NULL,
        currency VARCHAR(3) NOT NULL,
        status VARCHAR(50) NOT NULL,
        client_secret VARCHAR(255) UNIQUE NOT NULL,
        customer_email VARCHAR(255),
        description TEXT,
        metadata JSONB DEFAULT '{}',
        created_at TIMESTAMP DEFAULT CURRENT_TIMESTAMP,
        updated_at TIMESTAMP DEFAULT CURRENT_TIMESTAMP
      )`,
      
      `CREATE TABLE IF NOT EXISTS customers (
        id VARCHAR(255) PRIMARY KEY,
        email VARCHAR(255) UNIQUE NOT NULL,
        name VARCHAR(255),
        created_at TIMESTAMP DEFAULT CURRENT_TIMESTAMP,
        metadata JSONB DEFAULT '{}'
      )`,
      
      `CREATE TABLE IF NOT EXISTS payment_methods (
        id VARCHAR(255) PRIMARY KEY,
        customer_id VARCHAR(255),
        type VARCHAR(50) NOT NULL,
        card_data JSONB,
        bank_account_data JSONB,
        created_at TIMESTAMP DEFAULT CURRENT_TIMESTAMP,
        FOREIGN KEY (customer_id) REFERENCES customers(id) ON DELETE SET NULL
      )`,
      
      `CREATE TABLE IF NOT EXISTS refunds (
        id VARCHAR(255) PRIMARY KEY,
        amount DECIMAL(12,2) NOT NULL,
        currency VARCHAR(3) NOT NULL,
        status VARCHAR(50) NOT NULL,
        reason TEXT,
        original_transaction_id VARCHAR(255),
        created_at TIMESTAMP DEFAULT CURRENT_TIMESTAMP,
        FOREIGN KEY (original_transaction_id) REFERENCES transactions(id)
      )`,
      
      `CREATE TABLE IF NOT EXISTS audit_logs (
        id SERIAL PRIMARY KEY,
        user_id VARCHAR(255),
        action VARCHAR(255) NOT NULL,
        transaction_id VARCHAR(255),
        amount DECIMAL(12,2),
        currency VARCHAR(3),
        ip_address INET,
        user_agent TEXT,
        correlation_id VARCHAR(255),
        metadata JSONB DEFAULT '{}',
        created_at TIMESTAMP DEFAULT CURRENT_TIMESTAMP
      )`,
      
      `CREATE TABLE IF NOT EXISTS users (
        id VARCHAR(255) PRIMARY KEY,
        email VARCHAR(255) UNIQUE NOT NULL,
        password_hash VARCHAR(255) NOT NULL,
        name VARCHAR(255),
        role VARCHAR(50) DEFAULT 'user',
        is_verified BOOLEAN DEFAULT FALSE,
        created_at TIMESTAMP DEFAULT CURRENT_TIMESTAMP,
        updated_at TIMESTAMP DEFAULT CURRENT_TIMESTAMP,
        metadata JSONB DEFAULT '{}'
      )`,
      
      `CREATE TABLE IF NOT EXISTS kyc_verifications (
        id VARCHAR(255) PRIMARY KEY,
        user_id VARCHAR(255) NOT NULL,
        status VARCHAR(50) NOT NULL DEFAULT 'pending',
        document_type VARCHAR(50),
        document_number VARCHAR(255),
        full_name VARCHAR(255),
        address TEXT,
        date_of_birth DATE,
        verification_data JSONB DEFAULT '{}',
        created_at TIMESTAMP DEFAULT CURRENT_TIMESTAMP,
        updated_at TIMESTAMP DEFAULT CURRENT_TIMESTAMP,
        FOREIGN KEY (user_id) REFERENCES users(id) ON DELETE CASCADE
      )`
    ];

    for (const table of tables) {
      await this.query(table);
    }

    // Create indexes
    const indexes = [
      'CREATE INDEX IF NOT EXISTS idx_transactions_status ON transactions(status)',
      'CREATE INDEX IF NOT EXISTS idx_transactions_created_at ON transactions(created_at)',
      'CREATE INDEX IF NOT EXISTS idx_transactions_customer_email ON transactions(customer_email)',
      'CREATE INDEX IF NOT EXISTS idx_payment_intents_status ON payment_intents(status)',
      'CREATE INDEX IF NOT EXISTS idx_customers_email ON customers(email)',
      'CREATE INDEX IF NOT EXISTS idx_audit_logs_user_id ON audit_logs(user_id)',
      'CREATE INDEX IF NOT EXISTS idx_audit_logs_created_at ON audit_logs(created_at)',
      'CREATE INDEX IF NOT EXISTS idx_users_email ON users(email)',
      'CREATE INDEX IF NOT EXISTS idx_kyc_verifications_user_id ON kyc_verifications(user_id)'
    ];

    for (const index of indexes) {
      await this.query(index);
    }
  }

  public isHealthy(): boolean {
    return this.isConnected;
  }

  public async close(): Promise<void> {
    await this.pool.end();
    this.isConnected = false;
    secureLogger.info('Database connection closed');
  }
}

export const db = DatabaseConnection.getInstance();
export default db;<|MERGE_RESOLUTION|>--- conflicted
+++ resolved
@@ -1,12 +1,10 @@
-<<<<<<< HEAD
+
 import Redis from 'ioredis';
 import { Pool, PoolClient } from 'pg';
-=======
-
-import { Pool, PoolClient } from 'pg';
+
 import { env, getDatabaseUrl } from '../config/environment.js';
 import secureLogger from '../shared/logger.js';
->>>>>>> 496be9e8
+
 
 class DatabaseConnection {
   private static instance: DatabaseConnection;

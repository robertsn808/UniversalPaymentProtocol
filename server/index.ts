<<<<<<< HEAD
// Universal Payment Protocol Server - PRODUCTION READY! 🌊
// Secure, scalable payment processing for any device

import express, { Request, Response } from 'express';
import cors from 'cors';
import dotenv from 'dotenv';
import path from 'path';

// Load environment first
dotenv.config();

// Import configuration and security
import { env, validateProductionSecurity, getSanitizedConfig } from '../src/config/environment.js';
import secureLogger from '../src/shared/logger.js';
import {
  correlationIdMiddleware,
  securityHeadersMiddleware,
  generalRateLimit,
  paymentRateLimit,
  authRateLimit,
  sanitizeInput,
  requestSizeLimit,
  httpsRedirect,
  requestLoggingMiddleware
} from '../src/middleware/security.js';

// Import application modules
import { UPPStripeProcessor } from './stripe-integration.js';
import { PaymentRequestSchema, DeviceRegistrationSchema, validateInput } from '../src/utils/validation.js';
import { errorHandler, asyncHandler, ValidationError, PaymentError } from '../src/utils/errors.js';
import { db } from '../src/database/connection.js';
import { deviceRepository, transactionRepository, auditLogRepository } from '../src/database/repositories.js';
import { authenticateToken, optionalAuth, AuthenticatedRequest } from '../src/auth/jwt.js';
import authRoutes from '../src/auth/routes.js';
import { stripeWebhookHandler } from '../src/webhooks/stripeWebhookHandler.js';
import { healthCheckService } from '../src/monitoring/HealthCheck.js';
import { metricsCollector } from '../src/monitoring/MetricsCollector.js';
import { performanceMiddleware, responseTimeMiddleware } from '../src/middleware/performance.js';
import { paymentFlowManager } from '../src/business/PaymentFlowManager.js';
import { fraudDetectionSystem } from '../src/business/FraudDetection.js';
import { advancedRateLimiter } from '../src/middleware/advancedRateLimit.js';

// Validate production security requirements
validateProductionSecurity();

const app = express();

// Initialize Stripe processor with secure error handling
let stripeProcessor: UPPStripeProcessor;
try {
  stripeProcessor = new UPPStripeProcessor();
  secureLogger.info('💳 Stripe processor initialized for UPP');
} catch (error) {
  secureLogger.error('⚠️ Stripe initialization failed', { 
    error: error instanceof Error ? error.message : 'Unknown error',
    hasSecretKey: !!env.STRIPE_SECRET_KEY 
  });
  
  if (env.NODE_ENV === 'production') {
    process.exit(1); // Don't start server without payment processor in production
  }
}

// Security middleware stack (order matters!)
app.use(httpsRedirect); // Force HTTPS in production
app.use(correlationIdMiddleware); // Add correlation IDs first
app.use(requestLoggingMiddleware); // Log requests with correlation ID
app.use(securityHeadersMiddleware); // Enhanced security headers
app.use(generalRateLimit); // General rate limiting

// CORS with secure configuration
app.use(cors({
  origin: env.CORS_ORIGINS.split(',').map(origin => origin.trim()),
  credentials: true,
  methods: ['GET', 'POST', 'PUT', 'DELETE', 'OPTIONS'],
  allowedHeaders: ['Content-Type', 'Authorization', 'X-Correlation-ID'],
  maxAge: 86400 // 24 hours
}));

// Stripe webhook endpoint (needs raw body, before JSON parsing)
app.post('/api/webhooks/stripe', 
  express.raw({ type: 'application/json' }),
  asyncHandler(async (req: Request, res: Response) => {
    await stripeWebhookHandler.handleWebhook(req, res);
  })
);

// Request parsing with size limits
app.use(express.json({ limit: '10mb' }));
app.use(express.urlencoded({ extended: true, limit: '10mb' }));
app.use(sanitizeInput); // Sanitize all input

// Performance monitoring middleware
app.use(performanceMiddleware);
app.use(responseTimeMiddleware);

// Advanced rate limiting middleware
app.use(advancedRateLimiter.createMiddleware());

// Add authentication routes
app.use('/api/auth', authRoutes);

// Add card payment routes
import cardPaymentRoutes from '../src/modules/payments/card-routes.js';
app.use('/api/card', cardPaymentRoutes);

// Initialize database connection
async function initializeDatabase() {
  try {
    const isConnected = await db.testConnection();
    if (isConnected) {
      secureLogger.info('✅ Database connected successfully');
    } else {
      secureLogger.error('❌ Database connection failed');
      if (env.NODE_ENV === 'production') {
        process.exit(1);
      }
    }
  } catch (error) {
    secureLogger.error('❌ Database initialization error', { 
      error: error instanceof Error ? error.message : 'Unknown error'
    });
    if (env.NODE_ENV === 'production') {
      process.exit(1);
    }
  }
}

// Initialize on startup
initializeDatabase();

// Server startup logging
secureLogger.info('🌊 Universal Payment Protocol Server Starting...', {
  environment: env.NODE_ENV,
  port: env.PORT,
  config: getSanitizedConfig()
});
secureLogger.info('💰 Ready to make some money!');

// Welcome endpoint
app.get('/', (req, res) => {
  res.json({
    message: '🌊 Universal Payment Protocol - LIVE!',
    tagline: 'ANY Device + Internet = Payment Terminal',
    version: '1.0.0',
    status: 'Making Money! 💰',
    features: [
      'Smartphone Payments',
      'Smart TV Payments', 
      'IoT Device Payments',
      'Voice Assistant Payments',
      'ANY Internet Device!'
    ],
    stripe_configured: !!stripeProcessor
  });
});

// Health check endpoints
app.get('/health', asyncHandler(async (req: Request, res: Response) => {
  await healthCheckService.handleHealthCheck(req, res);
}));

// Simple health check for load balancers
app.get('/ping', asyncHandler(async (req: Request, res: Response) => {
  await healthCheckService.handleSimpleHealth(req, res);
}));

// Metrics endpoints
app.get('/metrics', asyncHandler(async (req: Request, res: Response) => {
  await metricsCollector.handleMetricsEndpoint(req, res);
}));

// Prometheus metrics endpoint
app.get('/metrics/prometheus', asyncHandler(async (req: Request, res: Response) => {
  await metricsCollector.handlePrometheusMetrics(req, res);
}));

// Serve NFC test page
app.get('/nfc-test', generalRateLimit, (req, res) => {
  res.sendFile(path.join(__dirname, '../public/nfc-test.html'));
});

// Serve card payment demo page
app.get('/card-demo', generalRateLimit, (req, res) => {

  res.sendFile(path.join(__dirname, '../src/modules/payments/card-demo.html'));
});
});

// NFC payment endpoint for web-based NFC testing
app.post('/api/nfc-payment', asyncHandler(async (req: Request, res: Response) => {
  const { amount, nfcData, merchant, merchantId } = req.body as {
    amount: string;
    nfcData: { type?: string } | string;
    merchant: string;
    merchantId: string;
  };
  
  // Create UPP payment request from NFC data
  const paymentRequest = {
    amount: parseFloat(amount),
    deviceType: 'smartphone',
    deviceId: `web_nfc_${Date.now()}`,
    description: `NFC Payment - ${merchant}`,
    metadata: {
      businessType: 'retail',
      paymentMethod: 'nfc',
      nfcData,
      merchantId,
      webNFC: true
    }
  };
  
  secureLogger.info('Processing Web NFC payment', {
    amount: parseFloat(amount),
    merchant: merchant,
    nfcType: typeof nfcData === 'object' ? nfcData.type : 'string'
  });
  
  // For demo purposes, simulate successful payment
  const transactionId = `txn_nfc_${Date.now()}_${Math.random().toString(36).substring(2, 11)}`;
  
  res.json({
    success: true,
    transactionId,
    amount: parseFloat(amount),
    currency: 'USD',
    merchant,
    timestamp: new Date().toISOString(),
    nfcType: typeof nfcData === 'object' ? nfcData.type || 'simulated' : 'simulated',
    receipt: {
      merchant,
      location: 'Web NFC Test',
      timestamp: new Date().toISOString()
    }
  });
}));

// REAL Stripe Payment Processing with Security
app.post('/api/process-payment', paymentRateLimit, optionalAuth, asyncHandler(async (req: AuthenticatedRequest, res: express.Response) => {
  // Validate request data
  const validation = validateInput(PaymentRequestSchema, req.body);
  if (!validation.success) {
    throw new ValidationError(`Invalid payment request: ${validation.errors.join(', ')}`);
  }

  if (!stripeProcessor) {
    throw new PaymentError('Stripe not configured - Set STRIPE_SECRET_KEY in environment variables');
  }

  const { amount, deviceType, deviceId, description, customerEmail, metadata } = validation.data;
  
  // Create business payment request
  const businessPaymentRequest = {
    amount,
    currency: 'USD',
    deviceId,
    deviceType,
    customerEmail,
    description,
    businessType: metadata?.businessType || 'retail',
    paymentMethod: metadata?.paymentMethod || 'card',
    metadata: {
      ...metadata,
      ipAddress: req.ip,
      userAgent: req.get('User-Agent'),
      correlationId: req.correlationId
    }
  };

  // Business validation
  await paymentFlowManager.validateBusinessPayment(businessPaymentRequest);

  // Fraud detection
  const fraudScore = await fraudDetectionSystem.assessFraudRisk(businessPaymentRequest);
  
  if (fraudScore.shouldBlock) {
    throw new PaymentError(`Payment blocked due to fraud risk: ${fraudScore.reasons.join(', ')}`);
  }

  if (fraudScore.requiresManualReview) {
    // Log for manual review but don't block immediately
    secureLogger.warn('Payment requires manual review', {
      deviceId: deviceId.substring(0, 10) + '...',
      fraudScore: fraudScore.score,
      reasons: fraudScore.reasons
    });
  }
  
  // Secure payment processing logging
  secureLogger.payment(`Processing ${deviceType} payment`, {
    correlationId: req.correlationId,
    amount,
    deviceType,
    deviceId: deviceId.substring(0, 10) + '...', // Partial device ID for security
    userId: req.user?.userId?.toString(),
    ipAddress: req.ip,
    fraudScore: fraudScore.score,
    fraudLevel: fraudScore.level
  });

  // Generate transaction ID
  const transactionId = `txn_${Date.now()}_${Math.random().toString(36).substring(2)}`;
  
  try {
    // Create transaction record in database
    const transaction = await transactionRepository.create({
      id: transactionId,
      user_id: req.user?.userId,
      device_id: deviceId,
      amount,
      currency: 'USD',
      status: 'processing',
      payment_method: deviceType,
      description,
      metadata
    });

    // Process payment through Stripe
    const result = await stripeProcessor.processDevicePayment({
      amount,
      deviceType,
      deviceId,
      description,
      customerEmail,
      metadata
    });

    // Update transaction with result
    await transactionRepository.updateStatus(
      transactionId,
      result.success ? 'completed' : 'failed',
      result.error_message
    );

    // Update device last seen
    try {
      await deviceRepository.updateLastSeen(deviceId);
    } catch (error) {
      // Device might not exist in database, continue
      secureLogger.warn('Device not found in database during payment', {
        correlationId: req.correlationId || undefined,
        deviceId: deviceId.substring(0, 10) + '...',
        error: error instanceof Error ? error.message : 'Unknown error'
      });
    }

    // Log audit trail
    await auditLogRepository.create({
      user_id: req.user?.userId,
      device_id: deviceId,
      action: 'process_payment',
      resource: 'payment',
      result: result.success ? 'success' : 'failure',
      ip_address: req.ip,
      user_agent: req.get('User-Agent'),
      correlation_id: req.correlationId || undefined,
      request_data: { amount, deviceType, description },
      response_data: result,
      sensitive_data_accessed: false
    });

    // Secure payment completion logging
    secureLogger.payment(`Payment ${result.success ? 'completed' : 'failed'}`, {
      correlationId: req.correlationId || undefined,
      transactionId,
      success: result.success,
      userId: req.user?.userId?.toString(),
      deviceType,
      amount: result.success ? amount : undefined // Only log amount on success
    });
    
    res.json({
      ...result,
      transaction_id: transactionId,
      message: `Payment ${result.success ? 'completed' : 'failed'} for ${deviceType}! 🌊`
    });
  } catch (error) {
    // Update transaction status to failed
    await transactionRepository.updateStatus(transactionId, 'failed', error instanceof Error ? error.message : 'Unknown error');
    throw error;
  }
}));

// Device Registration Endpoint
app.post('/api/register-device', optionalAuth, asyncHandler(async (req: AuthenticatedRequest, res: express.Response): Promise<void> => {
  // Validate request data
  const validation = validateInput(DeviceRegistrationSchema, req.body);
  if (!validation.success) {
    throw new ValidationError(`Invalid device registration: ${validation.errors.join(', ')}`);
  }

  const { deviceType, capabilities, fingerprint, securityContext } = validation.data;
  
  console.log(`📱 Registering ${deviceType} device`);

  // Check if device already exists by fingerprint
  const existingDevice = await deviceRepository.findByFingerprint(fingerprint);
  if (existingDevice) {
    // Update existing device
    await deviceRepository.update(existingDevice.id, {
      capabilities,
      security_context: securityContext || { encryption_level: 'basic' },
      last_seen: new Date(),
      ip_address: req.ip,
      user_agent: req.get('User-Agent')
    });

    // Log audit trail
    await auditLogRepository.create({
      user_id: req.user?.userId,
      device_id: existingDevice.id,
      action: 'update_device',
      resource: 'device',
      result: 'success',
      ip_address: req.ip,
      user_agent: req.get('User-Agent'),
      correlation_id: req.correlationId || undefined,
      request_data: { deviceType, capabilities },
      sensitive_data_accessed: false
    });

    console.log(`✅ Device updated successfully: ${existingDevice.id}`);
    
    res.json({
      success: true,
      deviceId: existingDevice.id,
      message: 'Device updated successfully',
      device: existingDevice
    });
    return;
  }

  // Generate unique device ID
  const deviceId = `${deviceType}_${Date.now()}_${Math.random().toString(36).substring(2)}`;
  
  // Create device in database
  const device = await deviceRepository.create({
    id: deviceId,
    user_id: req.user?.userId,
    device_type: deviceType,
    fingerprint,
    capabilities,
    security_context: securityContext || { encryption_level: 'basic' },
    status: 'active',
    last_seen: new Date(),
    ip_address: req.ip,
    user_agent: req.get('User-Agent')
  });

  // Log audit trail
  await auditLogRepository.create({
    user_id: req.user?.userId,
    device_id: deviceId,
    action: 'register_device',
    resource: 'device',
    result: 'success',
    ip_address: req.ip,
    user_agent: req.get('User-Agent'),
    correlation_id: req.correlationId,
    request_data: { deviceType, capabilities },
    sensitive_data_accessed: false
  });

  console.log(`✅ Device registered successfully: ${deviceId}`);
  
  res.json({
    success: true,
    deviceId,
    message: 'Device registered successfully',
    device
  });
}));

// Get Device Status Endpoint
app.get('/api/device/:deviceId', authRateLimit, optionalAuth, asyncHandler(async (req: AuthenticatedRequest, res: express.Response): Promise<void> => {


  const { deviceId } = req.params;
  
  if (!deviceId) {
    res.status(400).json({
      success: false,
      error: 'Device ID is required'
    });
    return;
  }
  
  const device = await deviceRepository.findById(deviceId);
  if (!device) {
    res.status(404).json({
      success: false,
      error: 'Device not found'
    });
    return;
  }

  // Check if user owns this device (if authenticated)
  if (req.user && device.user_id !== req.user.userId) {
    res.status(403).json({
      success: false,
      error: 'Access denied to this device'
    });
    return;
  }

  res.json({
    success: true,
    device
  });
}));

// List Registered Devices Endpoint
app.get('/api/devices', optionalAuth, asyncHandler(async (req: AuthenticatedRequest, res: express.Response) => {
  const { page = 1, limit = 10, status, device_type } = req.query;
  
  // Build filter options
  const filters: any = {};
  if (req.user) {
    filters.user_id = req.user.userId; // Only show user's devices if authenticated
  }
  if (status) {
    filters.status = status as string;
  }
  if (device_type) {
    filters.device_type = device_type as string;
  }

  const devices = await deviceRepository.findMany({
    filters,
    page: Number(page),
    limit: Number(limit)
  });

  // Log audit trail
  await auditLogRepository.create({
    user_id: req.user?.userId,
    action: 'list_devices',
    resource: 'device',
    result: 'success',
    ip_address: req.ip,
    user_agent: req.get('User-Agent'),
    correlation_id: req.correlationId,
    request_data: { page, limit, status, device_type },
    response_data: { device_count: devices.length },
    sensitive_data_accessed: false
  });

  res.json({
    success: true,
    devices,
    pagination: {
      page: Number(page),
      limit: Number(limit),
      total: devices.length
    },
    message: `Retrieved ${devices.length} devices`
  });
}));

// Transaction Status Endpoint
app.get('/api/transaction/:transactionId', optionalAuth, asyncHandler(async (req: AuthenticatedRequest, res: express.Response): Promise<void> => {
  const { transactionId } = req.params;
  
  if (!transactionId) {
    res.status(400).json({
      success: false,
      error: 'Transaction ID is required'
    });
    return;
  }
  
  const transaction = await transactionRepository.findById(transactionId);
  if (!transaction) {
    res.status(404).json({
      success: false,
      error: 'Transaction not found'
    });
    return;
  }

  // Check if user owns this transaction (if authenticated)
  if (req.user && transaction.user_id !== req.user.userId) {
    res.status(403).json({
      success: false,
      error: 'Access denied to this transaction'
    });
    return;
  }

  // Log audit trail
  await auditLogRepository.create({
    user_id: req.user?.userId,
    action: 'view_transaction',
    resource: 'transaction',
    result: 'success',
    ip_address: req.ip,
    user_agent: req.get('User-Agent'),
    correlation_id: req.correlationId,
    request_data: { transactionId },
    response_data: { transaction_status: transaction.status },
    sensitive_data_accessed: true // Transaction data is sensitive
  });

  res.json({
    success: true,
    transaction,
    message: 'Transaction status retrieved successfully'
  });
}));

// Protected routes requiring authentication
app.get('/api/user/devices', authenticateToken, asyncHandler(async (req: AuthenticatedRequest, res: express.Response) => {
  const { page = 1, limit = 10, status, device_type } = req.query;
  
  const devices = await deviceRepository.findMany({
    filters: { user_id: req.user!.userId, status, device_type },
    page: Number(page),
    limit: Number(limit)
  });

  res.json({
    success: true,
    devices,
    pagination: { page: Number(page), limit: Number(limit), total: devices.length }
  });
}));

app.get('/api/user/transactions', authenticateToken, asyncHandler(async (req: AuthenticatedRequest, res: express.Response) => {
  const { page = 1, limit = 10, status } = req.query;
  
  const transactions = await transactionRepository.findByUserId(req.user!.userId, {
    status: status as string,
    page: Number(page),
    limit: Number(limit)
  });

  res.json({
    success: true,
    transactions,
    pagination: { page: Number(page), limit: Number(limit), total: transactions.length }
  });
}));

// Use our custom error handling middleware
app.use(errorHandler);

// 404 handler
app.use('*', (req, res) => {
  res.status(404).json({
    success: false,
    error: 'Not found',
    message: `Endpoint ${req.method} ${req.originalUrl} not found`,
    availableEndpoints: [
      'GET /',
      'GET /health',
      'POST /api/process-payment',
      'POST /api/register-device',
      'GET /api/device/:deviceId',
      'GET /api/devices',
      'GET /api/transaction/:transactionId',
      'GET /api/user/devices (protected)',
      'GET /api/user/transactions (protected)',
      'POST /api/auth/register',
      'POST /api/auth/login',
      'POST /api/auth/refresh',
      'POST /api/auth/logout',
      'GET /api/auth/me (protected)',
      'POST /api/webhooks/stripe'
    ]
  });
});

// Export app for testing
export { app };

// Start server only if not in test environment
if (process.env.NODE_ENV !== 'test') {
  app.listen(env.PORT, () => {
    secureLogger.info('🌊 ====================================');
    secureLogger.info('🚀 UPP Server LIVE and READY!');
    secureLogger.info(`📡 Server running on port ${env.PORT}`);
    secureLogger.info(`🌐 Health check: http://localhost:${env.PORT}/health`);
    secureLogger.info(`💳 Payment endpoint: http://localhost:${env.PORT}/api/process-payment`);
    secureLogger.info(`📱 Device registration: http://localhost:${env.PORT}/api/register-device`);
    secureLogger.info('🌊 ====================================');
  });
}
=======
import express from 'express';
import cors from 'cors';
import helmet from 'helmet';
import rateLimit from 'express-rate-limit';
import { z } from 'zod';

import { createPaymentProcessor } from '../src/payments/payment-processor-factory.js';
import { universalPaymentGateway } from '../src/payments/universal-payment-gateway.js';
import { multiCurrencySystem } from '../src/payments/multi-currency.js';
import { auditTrail } from '../src/compliance/audit-trail.js';
import secureLogger from '../src/shared/logger.js';
import { env } from '../src/config/environment.js';
import authRoutes from '../src/auth/routes.js';

// Request validation schemas
const PaymentRequestSchema = z.object({
  amount: z.number().positive(),
  currency: z.string().length(3).default('USD'),
  description: z.string(),
  customer_email: z.string().email().optional(),
  customer_name: z.string().optional(),
  payment_method: z.enum(['card', 'bank_transfer', 'digital_wallet']).default('card'),
  card_data: z.object({
    number: z.string().optional(),
    exp_month: z.string().optional(),
    exp_year: z.string().optional(),
    cvv: z.string().optional(),
    token: z.string().optional(),
    holder_name: z.string().optional()
  }).optional(),
  metadata: z.record(z.any()).optional()
});

const DevicePaymentSchema = z.object({
  amount: z.number().positive(),
  deviceType: z.string(),
  deviceId: z.string(),
  description: z.string(),
  customerEmail: z.string().email().optional(),
  customerName: z.string().optional(),
  cardData: z.object({
    number: z.string().optional(),
    token: z.string().optional(),
    exp_month: z.string().optional(),
    exp_year: z.string().optional(),
    cvv: z.string().optional()
  }).optional(),
  metadata: z.record(z.any()).optional()
});

const app = express();

// Initialize payment processor
const paymentProcessor = createPaymentProcessor();
console.log('🌊 UPP Server initialized with native payment processing');

// Security middleware
app.use(helmet({
  contentSecurityPolicy: {
    directives: {
      defaultSrc: ["'self'"],
      styleSrc: ["'self'", "'unsafe-inline'", "https://cdnjs.cloudflare.com"],
      scriptSrc: ["'self'", "'unsafe-inline'"],
      imgSrc: ["'self'", "data:", "https:"],
      connectSrc: ["'self'", "wss:", "https:"],
      fontSrc: ["'self'", "https://cdnjs.cloudflare.com"],
      objectSrc: ["'none'"],
      mediaSrc: ["'self'"],
      frameSrc: ["'none'"],
    },
  },
}));

app.use(cors({
  origin: process.env.NODE_ENV === 'production' 
    ? ['https://your-domain.com'] 
    : ['http://localhost:3000', 'http://127.0.0.1:3000'],
  credentials: true
}));

app.use(express.json({ limit: '10mb' }));
app.use(express.urlencoded({ extended: true, limit: '10mb' }));

// Serve static files
app.use(express.static('src/demo'));
app.use(express.static('src/modules/payments'));
app.use(express.static('src/monitoring'));

// Rate limiting
const limiter = rateLimit({
  windowMs: 15 * 60 * 1000, // 15 minutes
  max: 100, // limit each IP to 100 requests per windowMs
  message: 'Too many requests from this IP, please try again later.',
});
app.use('/api/', limiter);

// Authentication routes
app.use('/api/auth', authRoutes);

// Payment rate limiting (stricter)
const paymentLimiter = rateLimit({
  windowMs: 5 * 60 * 1000, // 5 minutes
  max: 10, // limit each IP to 10 payment requests per 5 minutes
  message: 'Too many payment requests, please try again later.',
});

// Welcome route
app.get('/', (req, res) => {
  res.json({
    message: '🌊 Universal Payment Protocol - LIVE!',
    tagline: 'ANY Device + Internet = Payment Terminal',
    version: '1.0.0',
    status: 'operational',
    endpoints: {
      health: '/health',
      payment: '/api/process-payment',
      demo: '/card-demo.html',
      dashboard: '/DemoDashboard.html',
      landing: '/UPPLandingPage.html'
    },
    timestamp: new Date().toISOString()
  });
});

// Health check
app.get('/health', (req, res) => {
  res.json({ 
    status: 'healthy', 
    service: 'Universal Payment Protocol',
    version: '1.0.0',
    payment_processor: 'Visa Direct',
    timestamp: new Date().toISOString()
  });
});

// Process standard payment
app.post('/api/process-payment', paymentLimiter, async (req, res) => {
  const correlationId = `req_${Date.now()}_${Math.random().toString(36).substring(2)}`;

  try {
    secureLogger.info('Payment request received', {
      correlationId,
      amount: req.body.amount,
      currency: req.body.currency,
      paymentMethod: req.body.payment_method
    });

    // Validate request
    const validatedData = PaymentRequestSchema.parse(req.body);

    // Add merchant_id
    const paymentRequest = {
      ...validatedData,
      merchant_id: 'UPP_MERCHANT_001'
    };

    // Process payment
    const result = await paymentProcessor.processPayment(paymentRequest);

    // Log audit trail
    await auditTrail.logPaymentEvent({
      user_id: validatedData.customer_email || 'anonymous',
      action: result.success ? 'payment_success' : 'payment_failure',
      transaction_id: result.transaction_id,
      amount: validatedData.amount,
      currency: validatedData.currency,
      ip_address: req.ip,
      correlation_id: correlationId,
    });

    secureLogger.info('Payment processed', {
      correlationId,
      transactionId: result.transaction_id,
      success: result.success,
      status: result.status
    });

    res.json(result);

  } catch (error) {
    secureLogger.error('Payment processing error', {
      correlationId,
      error: error instanceof Error ? error.message : 'Unknown error',
      stack: error instanceof Error ? error.stack : undefined
    });

    if (error instanceof z.ZodError) {
      res.status(400).json({
        success: false,
        error: 'Invalid request data',
        details: error.errors
      });
    } else {
      res.status(500).json({
        success: false,
        error: 'Payment processing failed',
        message: error instanceof Error ? error.message : 'Unknown error'
      });
    }
  }
});

// Process device payment
app.post('/api/process-device-payment', paymentLimiter, async (req, res) => {
  const correlationId = `device_${Date.now()}_${Math.random().toString(36).substring(2)}`;

  try {
    secureLogger.info('Device payment request received', {
      correlationId,
      deviceType: req.body.deviceType,
      amount: req.body.amount
    });

    // Validate request
    const validatedData = DevicePaymentSchema.parse(req.body);

    // Convert to internal format
    const devicePaymentRequest = {
      amount: validatedData.amount,
      device_type: validatedData.deviceType,
      device_id: validatedData.deviceId,
      description: validatedData.description,
      customer_email: validatedData.customerEmail,
      customer_name: validatedData.customerName,
      card_data: validatedData.cardData,
      metadata: validatedData.metadata
    };

    // Process payment
    const result = await paymentProcessor.processDevicePayment(devicePaymentRequest);
    
    // Log audit trail
    await auditTrail.logPaymentEvent({
      user_id: validatedData.customerEmail || 'anonymous',
      action: result.success ? 'device_payment_success' : 'device_payment_failure',
      transaction_id: result.transaction_id,
      amount: validatedData.amount,
      device_type: validatedData.deviceType,
      device_id: validatedData.deviceId,
      ip_address: req.ip,
      correlation_id: correlationId,
    });

    secureLogger.info('Device payment processed', {
      correlationId,
      transactionId: result.transaction_id,
      success: result.success,
      deviceType: validatedData.deviceType
    });

    res.json(result);

  } catch (error) {
    secureLogger.error('Device payment processing error', {
      correlationId,
      error: error instanceof Error ? error.message : 'Unknown error'
    });

    if (error instanceof z.ZodError) {
      res.status(400).json({
        success: false,
        error: 'Invalid device payment request',
        details: error.errors
      });
    } else {
      res.status(500).json({
        success: false,
        error: 'Device payment processing failed',
        message: error instanceof Error ? error.message : 'Unknown error'
      });
    }
  }
});

// Create payment intent
app.post('/api/payment-intents', async (req, res) => {
  try {
    const { amount, currency = 'USD', customer_email, description, metadata } = req.body;

    if (!amount || amount <= 0) {
      return res.status(400).json({
        success: false,
        error: 'Invalid amount'
      });
    }

    const intent = await universalPaymentGateway.createPaymentIntent({
      amount,
      currency,
      customer_email,
      description,
      metadata
    });

    secureLogger.info('Payment intent created', {
      intentId: intent.id,
      amount,
      currency
    });

    res.json({
      success: true,
      payment_intent: intent
    });

  } catch (error) {
    secureLogger.error('Payment intent creation failed', {
      error: error instanceof Error ? error.message : 'Unknown error'
    });

    res.status(500).json({
      success: false,
      error: 'Failed to create payment intent'
    });
  }
});

// Confirm payment intent
app.post('/api/payment-intents/:id/confirm', async (req, res) => {
  try {
    const { id } = req.params;
    
    // Validate payment intent ID format
    if (!id || !/^pi_[a-zA-Z0-9]+$/.test(id)) {
      return res.status(400).json({
        success: false,
        error: 'Invalid payment intent ID format'
      });
    }
    
    const { payment_method_data } = req.body;

    const intent = await universalPaymentGateway.confirmPaymentIntent(id, payment_method_data);

    secureLogger.info('Payment intent confirmed', {
      intentId: id,
      status: intent.status
    });

    res.json({
      success: true,
      payment_intent: intent
    });

  } catch (error) {
    secureLogger.error('Payment intent confirmation failed', {
      intentId: req.params.id,
      error: error instanceof Error ? error.message : 'Unknown error'
    });

    res.status(500).json({
      success: false,
      error: error instanceof Error ? error.message : 'Payment confirmation failed'
    });
  }
});

// Create customer
app.post('/api/customers', async (req, res) => {
  try {
    const CustomerSchema = z.object({
      email: z.string().email('Invalid email format'),
      name: z.string().optional(),
      metadata: z.record(z.any()).optional()
    });
    
    // Validate request
    const validatedData = CustomerSchema.parse(req.body);

    const customer = await paymentProcessor.createCustomer(validatedData);

    const customer = await paymentProcessor.createCustomer({ email, name, metadata });

    secureLogger.info('Customer created', {
      customerId: customer.id,
      email
    });

    res.json({
      success: true,
      customer
    });

  } catch (error) {
    secureLogger.error('Customer creation failed', {
      error: error instanceof Error ? error.message : 'Unknown error'
    });

    res.status(500).json({
      success: false,
      error: 'Failed to create customer'
    });
  }
});

// Create payment method
app.post('/api/payment-methods', async (req, res) => {
  try {
    const PaymentMethodSchema = z.object({
      type: z.string().refine(val => val === 'card', 'Only card payment methods are supported'),
      customer_id: z.string(),
      card: z.object({
        number: z.string().optional(),
        exp_month: z.string().optional(),
        exp_year: z.string().optional(),
        cvv: z.string().optional(),
        holder_name: z.string().optional()
      })
    });
    
    // Validate request
    const validatedData = PaymentMethodSchema.parse(req.body);
    
    const paymentMethod = await paymentProcessor.createPaymentMethod({
      type: validatedData.type,
      customer_id: validatedData.customer_id,
      card: validatedData.card
    });

    // Don't log sensitive card data
    secureLogger.info('Payment method created', {
      paymentMethodId: paymentMethod.id,
      type,
      lastFour: card.number?.slice(-4) || 'unknown'
    });

    res.json({
      success: true,
      payment_method: paymentMethod
    });

  } catch (error) {
    secureLogger.error('Payment method creation failed', {
      error: error instanceof Error ? error.message : 'Unknown error'
    });

    res.status(500).json({
      success: false,
      error: 'Failed to create payment method'
    });
  }
});

// Get payment status
app.get('/api/payments/:id', async (req, res) => {
  try {
    const { id } = req.params;

    const payment = await paymentProcessor.getPaymentStatus(id);

    res.json({
      success: true,
      payment
    });

  } catch (error) {
    secureLogger.error('Failed to get payment status', {
      paymentId: req.params.id,
      error: error instanceof Error ? error.message : 'Unknown error'
    });

    res.status(404).json({
      success: false,
      error: 'Payment not found'
    });
  }
});

// Process refund
app.post('/api/refunds', async (req, res) => {
  try {
    const { payment_intent_id, transaction_id, amount, reason } = req.body;
    
    if (!amount || amount <= 0) {
      return res.status(400).json({
        success: false,
        error: 'Refund amount must be positive'
      });
    }

    if (!payment_intent_id && !transaction_id) {
      return res.status(400).json({
        success: false,
        error: 'payment_intent_id or transaction_id is required'
      });
    }

    const refund = await paymentProcessor.refundPayment({
      payment_intent_id,
      transaction_id,
      amount,
      reason
    });

    secureLogger.info('Refund processed', {
      refundId: refund.id,
      amount: refund.amount,
      status: refund.status
    });

    res.json({
      success: true,
      refund
    });

  } catch (error) {
    secureLogger.error('Refund processing failed', {
      error: error instanceof Error ? error.message : 'Unknown error'
    });

    res.status(500).json({
      success: false,
      error: 'Failed to process refund'
    });
  }
});

// Multi-currency endpoints

// Get supported currencies
app.get('/api/currencies', (req, res) => {
  const currencies = multiCurrencySystem.getSupportedPaymentMethods('USD');

  res.json({
    success: true,
    supported_currencies: [
      'USD', 'EUR', 'GBP', 'JPY', 'CAD', 'AUD', 'CHF', 'CNY', 'SEK', 'NZD',
      'BRL', 'MXN', 'INR', 'KRW', 'SGD', 'HKD', 'NOK', 'PLN', 'TRY', 'ZAR'
    ],
    payment_methods: currencies
  });
});

// Get exchange rate
app.get('/api/exchange-rate/:from/:to', async (req, res) => {
  try {
    const { from, to } = req.params;

    const rate = await multiCurrencySystem.getExchangeRate(from as any, to as any);

    res.json({
      success: true,
      exchange_rate: rate
    });

  } catch (error) {
    res.status(400).json({
      success: false,
      error: 'Invalid currency pair or rate not available'
    });
  }
});

// Convert currency
app.post('/api/convert-currency', async (req, res) => {
  try {
    const { from_currency, to_currency, amount, user_id } = req.body;

    const conversion = await multiCurrencySystem.convertCurrency(
      from_currency,
      to_currency,
      amount,
      user_id
    );

    res.json({
      success: true,
      conversion
    });

  } catch (error) {
    res.status(400).json({
      success: false,
      error: 'Currency conversion failed'
    });
  }
});

// Error handling middleware
app.use((error: any, req: express.Request, res: express.Response, next: express.NextFunction) => {
  secureLogger.error('Unhandled error', {
    error: error.message,
    stack: error.stack,
    url: req.url,
    method: req.method
  });

  res.status(500).json({
    success: false,
    error: 'Internal server error'
  });
});

// 404 handler
app.use((req, res) => {
  res.status(404).json({
    success: false,
    error: 'Endpoint not found'
  });
});

const PORT = process.env.PORT || 5000;

const server = app.listen(PORT, '0.0.0.0', () => {
  console.log('🌊 Universal Payment Protocol Server');
  console.log('🚀 Payment processing with Visa Direct integration');
  console.log(`📡 Server running on http://0.0.0.0:${PORT}`);
  console.log(`🔒 Security: Enhanced with native payment processing`);
  console.log(`💳 Payment Gateway: UPP Native (Visa Direct)`);
  console.log(`🌍 Multi-currency: ${multiCurrencySystem ? 'Enabled' : 'Disabled'}`);
  console.log(`📊 Audit Trail: ${auditTrail ? 'Enabled' : 'Disabled'}`);
  console.log('✅ Application ready! Click the webview button to access.');
});

// Handle server startup errors
server.on('error', (error: any) => {
  if (error.code === 'EADDRINUSE') {
    console.error(`❌ Port ${PORT} is already in use. Trying port ${PORT + 1}...`);
    app.listen(PORT + 1, '0.0.0.0');
  } else {
    console.error('❌ Server startup error:', error);
  }
});

export default app;
>>>>>>> 496be9e8
<|MERGE_RESOLUTION|>--- conflicted
+++ resolved
@@ -1,1316 +1,688 @@
-<<<<<<< HEAD
-// Universal Payment Protocol Server - PRODUCTION READY! 🌊
-// Secure, scalable payment processing for any device
-
-import express, { Request, Response } from 'express';
-import cors from 'cors';
-import dotenv from 'dotenv';
-import path from 'path';
-
-// Load environment first
-dotenv.config();
-
-// Import configuration and security
-import { env, validateProductionSecurity, getSanitizedConfig } from '../src/config/environment.js';
-import secureLogger from '../src/shared/logger.js';
-import {
-  correlationIdMiddleware,
-  securityHeadersMiddleware,
-  generalRateLimit,
-  paymentRateLimit,
-  authRateLimit,
-  sanitizeInput,
-  requestSizeLimit,
-  httpsRedirect,
-  requestLoggingMiddleware
-} from '../src/middleware/security.js';
-
-// Import application modules
-import { UPPStripeProcessor } from './stripe-integration.js';
-import { PaymentRequestSchema, DeviceRegistrationSchema, validateInput } from '../src/utils/validation.js';
-import { errorHandler, asyncHandler, ValidationError, PaymentError } from '../src/utils/errors.js';
-import { db } from '../src/database/connection.js';
-import { deviceRepository, transactionRepository, auditLogRepository } from '../src/database/repositories.js';
-import { authenticateToken, optionalAuth, AuthenticatedRequest } from '../src/auth/jwt.js';
-import authRoutes from '../src/auth/routes.js';
-import { stripeWebhookHandler } from '../src/webhooks/stripeWebhookHandler.js';
-import { healthCheckService } from '../src/monitoring/HealthCheck.js';
-import { metricsCollector } from '../src/monitoring/MetricsCollector.js';
-import { performanceMiddleware, responseTimeMiddleware } from '../src/middleware/performance.js';
-import { paymentFlowManager } from '../src/business/PaymentFlowManager.js';
-import { fraudDetectionSystem } from '../src/business/FraudDetection.js';
-import { advancedRateLimiter } from '../src/middleware/advancedRateLimit.js';
-
-// Validate production security requirements
-validateProductionSecurity();
-
-const app = express();
-
-// Initialize Stripe processor with secure error handling
-let stripeProcessor: UPPStripeProcessor;
-try {
-  stripeProcessor = new UPPStripeProcessor();
-  secureLogger.info('💳 Stripe processor initialized for UPP');
-} catch (error) {
-  secureLogger.error('⚠️ Stripe initialization failed', { 
-    error: error instanceof Error ? error.message : 'Unknown error',
-    hasSecretKey: !!env.STRIPE_SECRET_KEY 
-  });
-  
-  if (env.NODE_ENV === 'production') {
-    process.exit(1); // Don't start server without payment processor in production
-  }
-}
-
-// Security middleware stack (order matters!)
-app.use(httpsRedirect); // Force HTTPS in production
-app.use(correlationIdMiddleware); // Add correlation IDs first
-app.use(requestLoggingMiddleware); // Log requests with correlation ID
-app.use(securityHeadersMiddleware); // Enhanced security headers
-app.use(generalRateLimit); // General rate limiting
-
-// CORS with secure configuration
-app.use(cors({
-  origin: env.CORS_ORIGINS.split(',').map(origin => origin.trim()),
-  credentials: true,
-  methods: ['GET', 'POST', 'PUT', 'DELETE', 'OPTIONS'],
-  allowedHeaders: ['Content-Type', 'Authorization', 'X-Correlation-ID'],
-  maxAge: 86400 // 24 hours
-}));
-
-// Stripe webhook endpoint (needs raw body, before JSON parsing)
-app.post('/api/webhooks/stripe', 
-  express.raw({ type: 'application/json' }),
-  asyncHandler(async (req: Request, res: Response) => {
-    await stripeWebhookHandler.handleWebhook(req, res);
-  })
-);
-
-// Request parsing with size limits
-app.use(express.json({ limit: '10mb' }));
-app.use(express.urlencoded({ extended: true, limit: '10mb' }));
-app.use(sanitizeInput); // Sanitize all input
-
-// Performance monitoring middleware
-app.use(performanceMiddleware);
-app.use(responseTimeMiddleware);
-
-// Advanced rate limiting middleware
-app.use(advancedRateLimiter.createMiddleware());
-
-// Add authentication routes
-app.use('/api/auth', authRoutes);
-
-// Add card payment routes
-import cardPaymentRoutes from '../src/modules/payments/card-routes.js';
-app.use('/api/card', cardPaymentRoutes);
-
-// Initialize database connection
-async function initializeDatabase() {
-  try {
-    const isConnected = await db.testConnection();
-    if (isConnected) {
-      secureLogger.info('✅ Database connected successfully');
-    } else {
-      secureLogger.error('❌ Database connection failed');
-      if (env.NODE_ENV === 'production') {
-        process.exit(1);
-      }
-    }
-  } catch (error) {
-    secureLogger.error('❌ Database initialization error', { 
-      error: error instanceof Error ? error.message : 'Unknown error'
-    });
-    if (env.NODE_ENV === 'production') {
-      process.exit(1);
-    }
-  }
-}
-
-// Initialize on startup
-initializeDatabase();
-
-// Server startup logging
-secureLogger.info('🌊 Universal Payment Protocol Server Starting...', {
-  environment: env.NODE_ENV,
-  port: env.PORT,
-  config: getSanitizedConfig()
-});
-secureLogger.info('💰 Ready to make some money!');
-
-// Welcome endpoint
-app.get('/', (req, res) => {
-  res.json({
-    message: '🌊 Universal Payment Protocol - LIVE!',
-    tagline: 'ANY Device + Internet = Payment Terminal',
-    version: '1.0.0',
-    status: 'Making Money! 💰',
-    features: [
-      'Smartphone Payments',
-      'Smart TV Payments', 
-      'IoT Device Payments',
-      'Voice Assistant Payments',
-      'ANY Internet Device!'
-    ],
-    stripe_configured: !!stripeProcessor
-  });
-});
-
-// Health check endpoints
-app.get('/health', asyncHandler(async (req: Request, res: Response) => {
-  await healthCheckService.handleHealthCheck(req, res);
-}));
-
-// Simple health check for load balancers
-app.get('/ping', asyncHandler(async (req: Request, res: Response) => {
-  await healthCheckService.handleSimpleHealth(req, res);
-}));
-
-// Metrics endpoints
-app.get('/metrics', asyncHandler(async (req: Request, res: Response) => {
-  await metricsCollector.handleMetricsEndpoint(req, res);
-}));
-
-// Prometheus metrics endpoint
-app.get('/metrics/prometheus', asyncHandler(async (req: Request, res: Response) => {
-  await metricsCollector.handlePrometheusMetrics(req, res);
-}));
-
-// Serve NFC test page
-app.get('/nfc-test', generalRateLimit, (req, res) => {
-  res.sendFile(path.join(__dirname, '../public/nfc-test.html'));
-});
-
-// Serve card payment demo page
-app.get('/card-demo', generalRateLimit, (req, res) => {
-
-  res.sendFile(path.join(__dirname, '../src/modules/payments/card-demo.html'));
-});
-});
-
-// NFC payment endpoint for web-based NFC testing
-app.post('/api/nfc-payment', asyncHandler(async (req: Request, res: Response) => {
-  const { amount, nfcData, merchant, merchantId } = req.body as {
-    amount: string;
-    nfcData: { type?: string } | string;
-    merchant: string;
-    merchantId: string;
-  };
-  
-  // Create UPP payment request from NFC data
-  const paymentRequest = {
-    amount: parseFloat(amount),
-    deviceType: 'smartphone',
-    deviceId: `web_nfc_${Date.now()}`,
-    description: `NFC Payment - ${merchant}`,
-    metadata: {
-      businessType: 'retail',
-      paymentMethod: 'nfc',
-      nfcData,
-      merchantId,
-      webNFC: true
-    }
-  };
-  
-  secureLogger.info('Processing Web NFC payment', {
-    amount: parseFloat(amount),
-    merchant: merchant,
-    nfcType: typeof nfcData === 'object' ? nfcData.type : 'string'
-  });
-  
-  // For demo purposes, simulate successful payment
-  const transactionId = `txn_nfc_${Date.now()}_${Math.random().toString(36).substring(2, 11)}`;
-  
-  res.json({
-    success: true,
-    transactionId,
-    amount: parseFloat(amount),
-    currency: 'USD',
-    merchant,
-    timestamp: new Date().toISOString(),
-    nfcType: typeof nfcData === 'object' ? nfcData.type || 'simulated' : 'simulated',
-    receipt: {
-      merchant,
-      location: 'Web NFC Test',
-      timestamp: new Date().toISOString()
-    }
-  });
-}));
-
-// REAL Stripe Payment Processing with Security
-app.post('/api/process-payment', paymentRateLimit, optionalAuth, asyncHandler(async (req: AuthenticatedRequest, res: express.Response) => {
-  // Validate request data
-  const validation = validateInput(PaymentRequestSchema, req.body);
-  if (!validation.success) {
-    throw new ValidationError(`Invalid payment request: ${validation.errors.join(', ')}`);
-  }
-
-  if (!stripeProcessor) {
-    throw new PaymentError('Stripe not configured - Set STRIPE_SECRET_KEY in environment variables');
-  }
-
-  const { amount, deviceType, deviceId, description, customerEmail, metadata } = validation.data;
-  
-  // Create business payment request
-  const businessPaymentRequest = {
-    amount,
-    currency: 'USD',
-    deviceId,
-    deviceType,
-    customerEmail,
-    description,
-    businessType: metadata?.businessType || 'retail',
-    paymentMethod: metadata?.paymentMethod || 'card',
-    metadata: {
-      ...metadata,
-      ipAddress: req.ip,
-      userAgent: req.get('User-Agent'),
-      correlationId: req.correlationId
-    }
-  };
-
-  // Business validation
-  await paymentFlowManager.validateBusinessPayment(businessPaymentRequest);
-
-  // Fraud detection
-  const fraudScore = await fraudDetectionSystem.assessFraudRisk(businessPaymentRequest);
-  
-  if (fraudScore.shouldBlock) {
-    throw new PaymentError(`Payment blocked due to fraud risk: ${fraudScore.reasons.join(', ')}`);
-  }
-
-  if (fraudScore.requiresManualReview) {
-    // Log for manual review but don't block immediately
-    secureLogger.warn('Payment requires manual review', {
-      deviceId: deviceId.substring(0, 10) + '...',
-      fraudScore: fraudScore.score,
-      reasons: fraudScore.reasons
-    });
-  }
-  
-  // Secure payment processing logging
-  secureLogger.payment(`Processing ${deviceType} payment`, {
-    correlationId: req.correlationId,
-    amount,
-    deviceType,
-    deviceId: deviceId.substring(0, 10) + '...', // Partial device ID for security
-    userId: req.user?.userId?.toString(),
-    ipAddress: req.ip,
-    fraudScore: fraudScore.score,
-    fraudLevel: fraudScore.level
-  });
-
-  // Generate transaction ID
-  const transactionId = `txn_${Date.now()}_${Math.random().toString(36).substring(2)}`;
-  
-  try {
-    // Create transaction record in database
-    const transaction = await transactionRepository.create({
-      id: transactionId,
-      user_id: req.user?.userId,
-      device_id: deviceId,
-      amount,
-      currency: 'USD',
-      status: 'processing',
-      payment_method: deviceType,
-      description,
-      metadata
-    });
-
-    // Process payment through Stripe
-    const result = await stripeProcessor.processDevicePayment({
-      amount,
-      deviceType,
-      deviceId,
-      description,
-      customerEmail,
-      metadata
-    });
-
-    // Update transaction with result
-    await transactionRepository.updateStatus(
-      transactionId,
-      result.success ? 'completed' : 'failed',
-      result.error_message
-    );
-
-    // Update device last seen
-    try {
-      await deviceRepository.updateLastSeen(deviceId);
-    } catch (error) {
-      // Device might not exist in database, continue
-      secureLogger.warn('Device not found in database during payment', {
-        correlationId: req.correlationId || undefined,
-        deviceId: deviceId.substring(0, 10) + '...',
-        error: error instanceof Error ? error.message : 'Unknown error'
-      });
-    }
-
-    // Log audit trail
-    await auditLogRepository.create({
-      user_id: req.user?.userId,
-      device_id: deviceId,
-      action: 'process_payment',
-      resource: 'payment',
-      result: result.success ? 'success' : 'failure',
-      ip_address: req.ip,
-      user_agent: req.get('User-Agent'),
-      correlation_id: req.correlationId || undefined,
-      request_data: { amount, deviceType, description },
-      response_data: result,
-      sensitive_data_accessed: false
-    });
-
-    // Secure payment completion logging
-    secureLogger.payment(`Payment ${result.success ? 'completed' : 'failed'}`, {
-      correlationId: req.correlationId || undefined,
-      transactionId,
-      success: result.success,
-      userId: req.user?.userId?.toString(),
-      deviceType,
-      amount: result.success ? amount : undefined // Only log amount on success
-    });
-    
-    res.json({
-      ...result,
-      transaction_id: transactionId,
-      message: `Payment ${result.success ? 'completed' : 'failed'} for ${deviceType}! 🌊`
-    });
-  } catch (error) {
-    // Update transaction status to failed
-    await transactionRepository.updateStatus(transactionId, 'failed', error instanceof Error ? error.message : 'Unknown error');
-    throw error;
-  }
-}));
-
-// Device Registration Endpoint
-app.post('/api/register-device', optionalAuth, asyncHandler(async (req: AuthenticatedRequest, res: express.Response): Promise<void> => {
-  // Validate request data
-  const validation = validateInput(DeviceRegistrationSchema, req.body);
-  if (!validation.success) {
-    throw new ValidationError(`Invalid device registration: ${validation.errors.join(', ')}`);
-  }
-
-  const { deviceType, capabilities, fingerprint, securityContext } = validation.data;
-  
-  console.log(`📱 Registering ${deviceType} device`);
-
-  // Check if device already exists by fingerprint
-  const existingDevice = await deviceRepository.findByFingerprint(fingerprint);
-  if (existingDevice) {
-    // Update existing device
-    await deviceRepository.update(existingDevice.id, {
-      capabilities,
-      security_context: securityContext || { encryption_level: 'basic' },
-      last_seen: new Date(),
-      ip_address: req.ip,
-      user_agent: req.get('User-Agent')
-    });
-
-    // Log audit trail
-    await auditLogRepository.create({
-      user_id: req.user?.userId,
-      device_id: existingDevice.id,
-      action: 'update_device',
-      resource: 'device',
-      result: 'success',
-      ip_address: req.ip,
-      user_agent: req.get('User-Agent'),
-      correlation_id: req.correlationId || undefined,
-      request_data: { deviceType, capabilities },
-      sensitive_data_accessed: false
-    });
-
-    console.log(`✅ Device updated successfully: ${existingDevice.id}`);
-    
-    res.json({
-      success: true,
-      deviceId: existingDevice.id,
-      message: 'Device updated successfully',
-      device: existingDevice
-    });
-    return;
-  }
-
-  // Generate unique device ID
-  const deviceId = `${deviceType}_${Date.now()}_${Math.random().toString(36).substring(2)}`;
-  
-  // Create device in database
-  const device = await deviceRepository.create({
-    id: deviceId,
-    user_id: req.user?.userId,
-    device_type: deviceType,
-    fingerprint,
-    capabilities,
-    security_context: securityContext || { encryption_level: 'basic' },
-    status: 'active',
-    last_seen: new Date(),
-    ip_address: req.ip,
-    user_agent: req.get('User-Agent')
-  });
-
-  // Log audit trail
-  await auditLogRepository.create({
-    user_id: req.user?.userId,
-    device_id: deviceId,
-    action: 'register_device',
-    resource: 'device',
-    result: 'success',
-    ip_address: req.ip,
-    user_agent: req.get('User-Agent'),
-    correlation_id: req.correlationId,
-    request_data: { deviceType, capabilities },
-    sensitive_data_accessed: false
-  });
-
-  console.log(`✅ Device registered successfully: ${deviceId}`);
-  
-  res.json({
-    success: true,
-    deviceId,
-    message: 'Device registered successfully',
-    device
-  });
-}));
-
-// Get Device Status Endpoint
-app.get('/api/device/:deviceId', authRateLimit, optionalAuth, asyncHandler(async (req: AuthenticatedRequest, res: express.Response): Promise<void> => {
-
-
-  const { deviceId } = req.params;
-  
-  if (!deviceId) {
-    res.status(400).json({
-      success: false,
-      error: 'Device ID is required'
-    });
-    return;
-  }
-  
-  const device = await deviceRepository.findById(deviceId);
-  if (!device) {
-    res.status(404).json({
-      success: false,
-      error: 'Device not found'
-    });
-    return;
-  }
-
-  // Check if user owns this device (if authenticated)
-  if (req.user && device.user_id !== req.user.userId) {
-    res.status(403).json({
-      success: false,
-      error: 'Access denied to this device'
-    });
-    return;
-  }
-
-  res.json({
-    success: true,
-    device
-  });
-}));
-
-// List Registered Devices Endpoint
-app.get('/api/devices', optionalAuth, asyncHandler(async (req: AuthenticatedRequest, res: express.Response) => {
-  const { page = 1, limit = 10, status, device_type } = req.query;
-  
-  // Build filter options
-  const filters: any = {};
-  if (req.user) {
-    filters.user_id = req.user.userId; // Only show user's devices if authenticated
-  }
-  if (status) {
-    filters.status = status as string;
-  }
-  if (device_type) {
-    filters.device_type = device_type as string;
-  }
-
-  const devices = await deviceRepository.findMany({
-    filters,
-    page: Number(page),
-    limit: Number(limit)
-  });
-
-  // Log audit trail
-  await auditLogRepository.create({
-    user_id: req.user?.userId,
-    action: 'list_devices',
-    resource: 'device',
-    result: 'success',
-    ip_address: req.ip,
-    user_agent: req.get('User-Agent'),
-    correlation_id: req.correlationId,
-    request_data: { page, limit, status, device_type },
-    response_data: { device_count: devices.length },
-    sensitive_data_accessed: false
-  });
-
-  res.json({
-    success: true,
-    devices,
-    pagination: {
-      page: Number(page),
-      limit: Number(limit),
-      total: devices.length
-    },
-    message: `Retrieved ${devices.length} devices`
-  });
-}));
-
-// Transaction Status Endpoint
-app.get('/api/transaction/:transactionId', optionalAuth, asyncHandler(async (req: AuthenticatedRequest, res: express.Response): Promise<void> => {
-  const { transactionId } = req.params;
-  
-  if (!transactionId) {
-    res.status(400).json({
-      success: false,
-      error: 'Transaction ID is required'
-    });
-    return;
-  }
-  
-  const transaction = await transactionRepository.findById(transactionId);
-  if (!transaction) {
-    res.status(404).json({
-      success: false,
-      error: 'Transaction not found'
-    });
-    return;
-  }
-
-  // Check if user owns this transaction (if authenticated)
-  if (req.user && transaction.user_id !== req.user.userId) {
-    res.status(403).json({
-      success: false,
-      error: 'Access denied to this transaction'
-    });
-    return;
-  }
-
-  // Log audit trail
-  await auditLogRepository.create({
-    user_id: req.user?.userId,
-    action: 'view_transaction',
-    resource: 'transaction',
-    result: 'success',
-    ip_address: req.ip,
-    user_agent: req.get('User-Agent'),
-    correlation_id: req.correlationId,
-    request_data: { transactionId },
-    response_data: { transaction_status: transaction.status },
-    sensitive_data_accessed: true // Transaction data is sensitive
-  });
-
-  res.json({
-    success: true,
-    transaction,
-    message: 'Transaction status retrieved successfully'
-  });
-}));
-
-// Protected routes requiring authentication
-app.get('/api/user/devices', authenticateToken, asyncHandler(async (req: AuthenticatedRequest, res: express.Response) => {
-  const { page = 1, limit = 10, status, device_type } = req.query;
-  
-  const devices = await deviceRepository.findMany({
-    filters: { user_id: req.user!.userId, status, device_type },
-    page: Number(page),
-    limit: Number(limit)
-  });
-
-  res.json({
-    success: true,
-    devices,
-    pagination: { page: Number(page), limit: Number(limit), total: devices.length }
-  });
-}));
-
-app.get('/api/user/transactions', authenticateToken, asyncHandler(async (req: AuthenticatedRequest, res: express.Response) => {
-  const { page = 1, limit = 10, status } = req.query;
-  
-  const transactions = await transactionRepository.findByUserId(req.user!.userId, {
-    status: status as string,
-    page: Number(page),
-    limit: Number(limit)
-  });
-
-  res.json({
-    success: true,
-    transactions,
-    pagination: { page: Number(page), limit: Number(limit), total: transactions.length }
-  });
-}));
-
-// Use our custom error handling middleware
-app.use(errorHandler);
-
-// 404 handler
-app.use('*', (req, res) => {
-  res.status(404).json({
-    success: false,
-    error: 'Not found',
-    message: `Endpoint ${req.method} ${req.originalUrl} not found`,
-    availableEndpoints: [
-      'GET /',
-      'GET /health',
-      'POST /api/process-payment',
-      'POST /api/register-device',
-      'GET /api/device/:deviceId',
-      'GET /api/devices',
-      'GET /api/transaction/:transactionId',
-      'GET /api/user/devices (protected)',
-      'GET /api/user/transactions (protected)',
-      'POST /api/auth/register',
-      'POST /api/auth/login',
-      'POST /api/auth/refresh',
-      'POST /api/auth/logout',
-      'GET /api/auth/me (protected)',
-      'POST /api/webhooks/stripe'
-    ]
-  });
-});
-
-// Export app for testing
-export { app };
-
-// Start server only if not in test environment
-if (process.env.NODE_ENV !== 'test') {
-  app.listen(env.PORT, () => {
-    secureLogger.info('🌊 ====================================');
-    secureLogger.info('🚀 UPP Server LIVE and READY!');
-    secureLogger.info(`📡 Server running on port ${env.PORT}`);
-    secureLogger.info(`🌐 Health check: http://localhost:${env.PORT}/health`);
-    secureLogger.info(`💳 Payment endpoint: http://localhost:${env.PORT}/api/process-payment`);
-    secureLogger.info(`📱 Device registration: http://localhost:${env.PORT}/api/register-device`);
-    secureLogger.info('🌊 ====================================');
-  });
-}
-=======
-import express from 'express';
-import cors from 'cors';
-import helmet from 'helmet';
-import rateLimit from 'express-rate-limit';
-import { z } from 'zod';
-
-import { createPaymentProcessor } from '../src/payments/payment-processor-factory.js';
-import { universalPaymentGateway } from '../src/payments/universal-payment-gateway.js';
-import { multiCurrencySystem } from '../src/payments/multi-currency.js';
-import { auditTrail } from '../src/compliance/audit-trail.js';
-import secureLogger from '../src/shared/logger.js';
-import { env } from '../src/config/environment.js';
-import authRoutes from '../src/auth/routes.js';
-
-// Request validation schemas
-const PaymentRequestSchema = z.object({
-  amount: z.number().positive(),
-  currency: z.string().length(3).default('USD'),
-  description: z.string(),
-  customer_email: z.string().email().optional(),
-  customer_name: z.string().optional(),
-  payment_method: z.enum(['card', 'bank_transfer', 'digital_wallet']).default('card'),
-  card_data: z.object({
-    number: z.string().optional(),
-    exp_month: z.string().optional(),
-    exp_year: z.string().optional(),
-    cvv: z.string().optional(),
-    token: z.string().optional(),
-    holder_name: z.string().optional()
-  }).optional(),
-  metadata: z.record(z.any()).optional()
-});
-
-const DevicePaymentSchema = z.object({
-  amount: z.number().positive(),
-  deviceType: z.string(),
-  deviceId: z.string(),
-  description: z.string(),
-  customerEmail: z.string().email().optional(),
-  customerName: z.string().optional(),
-  cardData: z.object({
-    number: z.string().optional(),
-    token: z.string().optional(),
-    exp_month: z.string().optional(),
-    exp_year: z.string().optional(),
-    cvv: z.string().optional()
-  }).optional(),
-  metadata: z.record(z.any()).optional()
-});
-
-const app = express();
-
-// Initialize payment processor
-const paymentProcessor = createPaymentProcessor();
-console.log('🌊 UPP Server initialized with native payment processing');
-
-// Security middleware
-app.use(helmet({
-  contentSecurityPolicy: {
-    directives: {
-      defaultSrc: ["'self'"],
-      styleSrc: ["'self'", "'unsafe-inline'", "https://cdnjs.cloudflare.com"],
-      scriptSrc: ["'self'", "'unsafe-inline'"],
-      imgSrc: ["'self'", "data:", "https:"],
-      connectSrc: ["'self'", "wss:", "https:"],
-      fontSrc: ["'self'", "https://cdnjs.cloudflare.com"],
-      objectSrc: ["'none'"],
-      mediaSrc: ["'self'"],
-      frameSrc: ["'none'"],
-    },
-  },
-}));
-
-app.use(cors({
-  origin: process.env.NODE_ENV === 'production' 
-    ? ['https://your-domain.com'] 
-    : ['http://localhost:3000', 'http://127.0.0.1:3000'],
-  credentials: true
-}));
-
-app.use(express.json({ limit: '10mb' }));
-app.use(express.urlencoded({ extended: true, limit: '10mb' }));
-
-// Serve static files
-app.use(express.static('src/demo'));
-app.use(express.static('src/modules/payments'));
-app.use(express.static('src/monitoring'));
-
-// Rate limiting
-const limiter = rateLimit({
-  windowMs: 15 * 60 * 1000, // 15 minutes
-  max: 100, // limit each IP to 100 requests per windowMs
-  message: 'Too many requests from this IP, please try again later.',
-});
-app.use('/api/', limiter);
-
-// Authentication routes
-app.use('/api/auth', authRoutes);
-
-// Payment rate limiting (stricter)
-const paymentLimiter = rateLimit({
-  windowMs: 5 * 60 * 1000, // 5 minutes
-  max: 10, // limit each IP to 10 payment requests per 5 minutes
-  message: 'Too many payment requests, please try again later.',
-});
-
-// Welcome route
-app.get('/', (req, res) => {
-  res.json({
-    message: '🌊 Universal Payment Protocol - LIVE!',
-    tagline: 'ANY Device + Internet = Payment Terminal',
-    version: '1.0.0',
-    status: 'operational',
-    endpoints: {
-      health: '/health',
-      payment: '/api/process-payment',
-      demo: '/card-demo.html',
-      dashboard: '/DemoDashboard.html',
-      landing: '/UPPLandingPage.html'
-    },
-    timestamp: new Date().toISOString()
-  });
-});
-
-// Health check
-app.get('/health', (req, res) => {
-  res.json({ 
-    status: 'healthy', 
-    service: 'Universal Payment Protocol',
-    version: '1.0.0',
-    payment_processor: 'Visa Direct',
-    timestamp: new Date().toISOString()
-  });
-});
-
-// Process standard payment
-app.post('/api/process-payment', paymentLimiter, async (req, res) => {
-  const correlationId = `req_${Date.now()}_${Math.random().toString(36).substring(2)}`;
-
-  try {
-    secureLogger.info('Payment request received', {
-      correlationId,
-      amount: req.body.amount,
-      currency: req.body.currency,
-      paymentMethod: req.body.payment_method
-    });
-
-    // Validate request
-    const validatedData = PaymentRequestSchema.parse(req.body);
-
-    // Add merchant_id
-    const paymentRequest = {
-      ...validatedData,
-      merchant_id: 'UPP_MERCHANT_001'
-    };
-
-    // Process payment
-    const result = await paymentProcessor.processPayment(paymentRequest);
-
-    // Log audit trail
-    await auditTrail.logPaymentEvent({
-      user_id: validatedData.customer_email || 'anonymous',
-      action: result.success ? 'payment_success' : 'payment_failure',
-      transaction_id: result.transaction_id,
-      amount: validatedData.amount,
-      currency: validatedData.currency,
-      ip_address: req.ip,
-      correlation_id: correlationId,
-    });
-
-    secureLogger.info('Payment processed', {
-      correlationId,
-      transactionId: result.transaction_id,
-      success: result.success,
-      status: result.status
-    });
-
-    res.json(result);
-
-  } catch (error) {
-    secureLogger.error('Payment processing error', {
-      correlationId,
-      error: error instanceof Error ? error.message : 'Unknown error',
-      stack: error instanceof Error ? error.stack : undefined
-    });
-
-    if (error instanceof z.ZodError) {
-      res.status(400).json({
-        success: false,
-        error: 'Invalid request data',
-        details: error.errors
-      });
-    } else {
-      res.status(500).json({
-        success: false,
-        error: 'Payment processing failed',
-        message: error instanceof Error ? error.message : 'Unknown error'
-      });
-    }
-  }
-});
-
-// Process device payment
-app.post('/api/process-device-payment', paymentLimiter, async (req, res) => {
-  const correlationId = `device_${Date.now()}_${Math.random().toString(36).substring(2)}`;
-
-  try {
-    secureLogger.info('Device payment request received', {
-      correlationId,
-      deviceType: req.body.deviceType,
-      amount: req.body.amount
-    });
-
-    // Validate request
-    const validatedData = DevicePaymentSchema.parse(req.body);
-
-    // Convert to internal format
-    const devicePaymentRequest = {
-      amount: validatedData.amount,
-      device_type: validatedData.deviceType,
-      device_id: validatedData.deviceId,
-      description: validatedData.description,
-      customer_email: validatedData.customerEmail,
-      customer_name: validatedData.customerName,
-      card_data: validatedData.cardData,
-      metadata: validatedData.metadata
-    };
-
-    // Process payment
-    const result = await paymentProcessor.processDevicePayment(devicePaymentRequest);
-    
-    // Log audit trail
-    await auditTrail.logPaymentEvent({
-      user_id: validatedData.customerEmail || 'anonymous',
-      action: result.success ? 'device_payment_success' : 'device_payment_failure',
-      transaction_id: result.transaction_id,
-      amount: validatedData.amount,
-      device_type: validatedData.deviceType,
-      device_id: validatedData.deviceId,
-      ip_address: req.ip,
-      correlation_id: correlationId,
-    });
-
-    secureLogger.info('Device payment processed', {
-      correlationId,
-      transactionId: result.transaction_id,
-      success: result.success,
-      deviceType: validatedData.deviceType
-    });
-
-    res.json(result);
-
-  } catch (error) {
-    secureLogger.error('Device payment processing error', {
-      correlationId,
-      error: error instanceof Error ? error.message : 'Unknown error'
-    });
-
-    if (error instanceof z.ZodError) {
-      res.status(400).json({
-        success: false,
-        error: 'Invalid device payment request',
-        details: error.errors
-      });
-    } else {
-      res.status(500).json({
-        success: false,
-        error: 'Device payment processing failed',
-        message: error instanceof Error ? error.message : 'Unknown error'
-      });
-    }
-  }
-});
-
-// Create payment intent
-app.post('/api/payment-intents', async (req, res) => {
-  try {
-    const { amount, currency = 'USD', customer_email, description, metadata } = req.body;
-
-    if (!amount || amount <= 0) {
-      return res.status(400).json({
-        success: false,
-        error: 'Invalid amount'
-      });
-    }
-
-    const intent = await universalPaymentGateway.createPaymentIntent({
-      amount,
-      currency,
-      customer_email,
-      description,
-      metadata
-    });
-
-    secureLogger.info('Payment intent created', {
-      intentId: intent.id,
-      amount,
-      currency
-    });
-
-    res.json({
-      success: true,
-      payment_intent: intent
-    });
-
-  } catch (error) {
-    secureLogger.error('Payment intent creation failed', {
-      error: error instanceof Error ? error.message : 'Unknown error'
-    });
-
-    res.status(500).json({
-      success: false,
-      error: 'Failed to create payment intent'
-    });
-  }
-});
-
-// Confirm payment intent
-app.post('/api/payment-intents/:id/confirm', async (req, res) => {
-  try {
-    const { id } = req.params;
-    
-    // Validate payment intent ID format
-    if (!id || !/^pi_[a-zA-Z0-9]+$/.test(id)) {
-      return res.status(400).json({
-        success: false,
-        error: 'Invalid payment intent ID format'
-      });
-    }
-    
-    const { payment_method_data } = req.body;
-
-    const intent = await universalPaymentGateway.confirmPaymentIntent(id, payment_method_data);
-
-    secureLogger.info('Payment intent confirmed', {
-      intentId: id,
-      status: intent.status
-    });
-
-    res.json({
-      success: true,
-      payment_intent: intent
-    });
-
-  } catch (error) {
-    secureLogger.error('Payment intent confirmation failed', {
-      intentId: req.params.id,
-      error: error instanceof Error ? error.message : 'Unknown error'
-    });
-
-    res.status(500).json({
-      success: false,
-      error: error instanceof Error ? error.message : 'Payment confirmation failed'
-    });
-  }
-});
-
-// Create customer
-app.post('/api/customers', async (req, res) => {
-  try {
-    const CustomerSchema = z.object({
-      email: z.string().email('Invalid email format'),
-      name: z.string().optional(),
-      metadata: z.record(z.any()).optional()
-    });
-    
-    // Validate request
-    const validatedData = CustomerSchema.parse(req.body);
-
-    const customer = await paymentProcessor.createCustomer(validatedData);
-
-    const customer = await paymentProcessor.createCustomer({ email, name, metadata });
-
-    secureLogger.info('Customer created', {
-      customerId: customer.id,
-      email
-    });
-
-    res.json({
-      success: true,
-      customer
-    });
-
-  } catch (error) {
-    secureLogger.error('Customer creation failed', {
-      error: error instanceof Error ? error.message : 'Unknown error'
-    });
-
-    res.status(500).json({
-      success: false,
-      error: 'Failed to create customer'
-    });
-  }
-});
-
-// Create payment method
-app.post('/api/payment-methods', async (req, res) => {
-  try {
-    const PaymentMethodSchema = z.object({
-      type: z.string().refine(val => val === 'card', 'Only card payment methods are supported'),
-      customer_id: z.string(),
-      card: z.object({
-        number: z.string().optional(),
-        exp_month: z.string().optional(),
-        exp_year: z.string().optional(),
-        cvv: z.string().optional(),
-        holder_name: z.string().optional()
-      })
-    });
-    
-    // Validate request
-    const validatedData = PaymentMethodSchema.parse(req.body);
-    
-    const paymentMethod = await paymentProcessor.createPaymentMethod({
-      type: validatedData.type,
-      customer_id: validatedData.customer_id,
-      card: validatedData.card
-    });
-
-    // Don't log sensitive card data
-    secureLogger.info('Payment method created', {
-      paymentMethodId: paymentMethod.id,
-      type,
-      lastFour: card.number?.slice(-4) || 'unknown'
-    });
-
-    res.json({
-      success: true,
-      payment_method: paymentMethod
-    });
-
-  } catch (error) {
-    secureLogger.error('Payment method creation failed', {
-      error: error instanceof Error ? error.message : 'Unknown error'
-    });
-
-    res.status(500).json({
-      success: false,
-      error: 'Failed to create payment method'
-    });
-  }
-});
-
-// Get payment status
-app.get('/api/payments/:id', async (req, res) => {
-  try {
-    const { id } = req.params;
-
-    const payment = await paymentProcessor.getPaymentStatus(id);
-
-    res.json({
-      success: true,
-      payment
-    });
-
-  } catch (error) {
-    secureLogger.error('Failed to get payment status', {
-      paymentId: req.params.id,
-      error: error instanceof Error ? error.message : 'Unknown error'
-    });
-
-    res.status(404).json({
-      success: false,
-      error: 'Payment not found'
-    });
-  }
-});
-
-// Process refund
-app.post('/api/refunds', async (req, res) => {
-  try {
-    const { payment_intent_id, transaction_id, amount, reason } = req.body;
-    
-    if (!amount || amount <= 0) {
-      return res.status(400).json({
-        success: false,
-        error: 'Refund amount must be positive'
-      });
-    }
-
-    if (!payment_intent_id && !transaction_id) {
-      return res.status(400).json({
-        success: false,
-        error: 'payment_intent_id or transaction_id is required'
-      });
-    }
-
-    const refund = await paymentProcessor.refundPayment({
-      payment_intent_id,
-      transaction_id,
-      amount,
-      reason
-    });
-
-    secureLogger.info('Refund processed', {
-      refundId: refund.id,
-      amount: refund.amount,
-      status: refund.status
-    });
-
-    res.json({
-      success: true,
-      refund
-    });
-
-  } catch (error) {
-    secureLogger.error('Refund processing failed', {
-      error: error instanceof Error ? error.message : 'Unknown error'
-    });
-
-    res.status(500).json({
-      success: false,
-      error: 'Failed to process refund'
-    });
-  }
-});
-
-// Multi-currency endpoints
-
-// Get supported currencies
-app.get('/api/currencies', (req, res) => {
-  const currencies = multiCurrencySystem.getSupportedPaymentMethods('USD');
-
-  res.json({
-    success: true,
-    supported_currencies: [
-      'USD', 'EUR', 'GBP', 'JPY', 'CAD', 'AUD', 'CHF', 'CNY', 'SEK', 'NZD',
-      'BRL', 'MXN', 'INR', 'KRW', 'SGD', 'HKD', 'NOK', 'PLN', 'TRY', 'ZAR'
-    ],
-    payment_methods: currencies
-  });
-});
-
-// Get exchange rate
-app.get('/api/exchange-rate/:from/:to', async (req, res) => {
-  try {
-    const { from, to } = req.params;
-
-    const rate = await multiCurrencySystem.getExchangeRate(from as any, to as any);
-
-    res.json({
-      success: true,
-      exchange_rate: rate
-    });
-
-  } catch (error) {
-    res.status(400).json({
-      success: false,
-      error: 'Invalid currency pair or rate not available'
-    });
-  }
-});
-
-// Convert currency
-app.post('/api/convert-currency', async (req, res) => {
-  try {
-    const { from_currency, to_currency, amount, user_id } = req.body;
-
-    const conversion = await multiCurrencySystem.convertCurrency(
-      from_currency,
-      to_currency,
-      amount,
-      user_id
-    );
-
-    res.json({
-      success: true,
-      conversion
-    });
-
-  } catch (error) {
-    res.status(400).json({
-      success: false,
-      error: 'Currency conversion failed'
-    });
-  }
-});
-
-// Error handling middleware
-app.use((error: any, req: express.Request, res: express.Response, next: express.NextFunction) => {
-  secureLogger.error('Unhandled error', {
-    error: error.message,
-    stack: error.stack,
-    url: req.url,
-    method: req.method
-  });
-
-  res.status(500).json({
-    success: false,
-    error: 'Internal server error'
-  });
-});
-
-// 404 handler
-app.use((req, res) => {
-  res.status(404).json({
-    success: false,
-    error: 'Endpoint not found'
-  });
-});
-
-const PORT = process.env.PORT || 5000;
-
-const server = app.listen(PORT, '0.0.0.0', () => {
-  console.log('🌊 Universal Payment Protocol Server');
-  console.log('🚀 Payment processing with Visa Direct integration');
-  console.log(`📡 Server running on http://0.0.0.0:${PORT}`);
-  console.log(`🔒 Security: Enhanced with native payment processing`);
-  console.log(`💳 Payment Gateway: UPP Native (Visa Direct)`);
-  console.log(`🌍 Multi-currency: ${multiCurrencySystem ? 'Enabled' : 'Disabled'}`);
-  console.log(`📊 Audit Trail: ${auditTrail ? 'Enabled' : 'Disabled'}`);
-  console.log('✅ Application ready! Click the webview button to access.');
-});
-
-// Handle server startup errors
-server.on('error', (error: any) => {
-  if (error.code === 'EADDRINUSE') {
-    console.error(`❌ Port ${PORT} is already in use. Trying port ${PORT + 1}...`);
-    app.listen(PORT + 1, '0.0.0.0');
-  } else {
-    console.error('❌ Server startup error:', error);
-  }
-});
-
-export default app;
->>>>>>> 496be9e8
+// Universal Payment Protocol Server - PRODUCTION READY! 🌊
+// Secure, scalable payment processing for any device
+
+import express, { Request, Response } from 'express';
+import cors from 'cors';
+import dotenv from 'dotenv';
+import path from 'path';
+
+// Load environment first
+dotenv.config();
+
+// Import configuration and security
+import { env, validateProductionSecurity, getSanitizedConfig } from '../src/config/environment.js';
+import secureLogger from '../src/shared/logger.js';
+import {
+  correlationIdMiddleware,
+  securityHeadersMiddleware,
+  generalRateLimit,
+  paymentRateLimit,
+  authRateLimit,
+  sanitizeInput,
+  requestSizeLimit,
+  httpsRedirect,
+  requestLoggingMiddleware
+} from '../src/middleware/security.js';
+
+// Import application modules
+import { UPPStripeProcessor } from './stripe-integration.js';
+import { PaymentRequestSchema, DeviceRegistrationSchema, validateInput } from '../src/utils/validation.js';
+import { errorHandler, asyncHandler, ValidationError, PaymentError } from '../src/utils/errors.js';
+import { db } from '../src/database/connection.js';
+import { deviceRepository, transactionRepository, auditLogRepository } from '../src/database/repositories.js';
+import { authenticateToken, optionalAuth, AuthenticatedRequest } from '../src/auth/jwt.js';
+import authRoutes from '../src/auth/routes.js';
+import { stripeWebhookHandler } from '../src/webhooks/stripeWebhookHandler.js';
+import { healthCheckService } from '../src/monitoring/HealthCheck.js';
+import { metricsCollector } from '../src/monitoring/MetricsCollector.js';
+import { performanceMiddleware, responseTimeMiddleware } from '../src/middleware/performance.js';
+import { paymentFlowManager } from '../src/business/PaymentFlowManager.js';
+import { fraudDetectionSystem } from '../src/business/FraudDetection.js';
+import { advancedRateLimiter } from '../src/middleware/advancedRateLimit.js';
+
+// Validate production security requirements
+validateProductionSecurity();
+
+const app = express();
+
+// Initialize Stripe processor with secure error handling
+let stripeProcessor: UPPStripeProcessor;
+try {
+  stripeProcessor = new UPPStripeProcessor();
+  secureLogger.info('💳 Stripe processor initialized for UPP');
+} catch (error) {
+  secureLogger.error('⚠️ Stripe initialization failed', { 
+    error: error instanceof Error ? error.message : 'Unknown error',
+    hasSecretKey: !!env.STRIPE_SECRET_KEY 
+  });
+  
+  if (env.NODE_ENV === 'production') {
+    process.exit(1); // Don't start server without payment processor in production
+  }
+}
+
+// Security middleware stack (order matters!)
+app.use(httpsRedirect); // Force HTTPS in production
+app.use(correlationIdMiddleware); // Add correlation IDs first
+app.use(requestLoggingMiddleware); // Log requests with correlation ID
+app.use(securityHeadersMiddleware); // Enhanced security headers
+app.use(generalRateLimit); // General rate limiting
+
+// CORS with secure configuration
+app.use(cors({
+  origin: env.CORS_ORIGINS.split(',').map(origin => origin.trim()),
+  credentials: true,
+  methods: ['GET', 'POST', 'PUT', 'DELETE', 'OPTIONS'],
+  allowedHeaders: ['Content-Type', 'Authorization', 'X-Correlation-ID'],
+  maxAge: 86400 // 24 hours
+}));
+
+// Stripe webhook endpoint (needs raw body, before JSON parsing)
+app.post('/api/webhooks/stripe', 
+  express.raw({ type: 'application/json' }),
+  asyncHandler(async (req: Request, res: Response) => {
+    await stripeWebhookHandler.handleWebhook(req, res);
+  })
+);
+
+// Request parsing with size limits
+app.use(express.json({ limit: '10mb' }));
+app.use(express.urlencoded({ extended: true, limit: '10mb' }));
+app.use(sanitizeInput); // Sanitize all input
+
+// Performance monitoring middleware
+app.use(performanceMiddleware);
+app.use(responseTimeMiddleware);
+
+// Advanced rate limiting middleware
+app.use(advancedRateLimiter.createMiddleware());
+
+// Add authentication routes
+app.use('/api/auth', authRoutes);
+
+// Add card payment routes
+import cardPaymentRoutes from '../src/modules/payments/card-routes.js';
+app.use('/api/card', cardPaymentRoutes);
+
+// Initialize database connection
+async function initializeDatabase() {
+  try {
+    const isConnected = await db.testConnection();
+    if (isConnected) {
+      secureLogger.info('✅ Database connected successfully');
+    } else {
+      secureLogger.error('❌ Database connection failed');
+      if (env.NODE_ENV === 'production') {
+        process.exit(1);
+      }
+    }
+  } catch (error) {
+    secureLogger.error('❌ Database initialization error', { 
+      error: error instanceof Error ? error.message : 'Unknown error'
+    });
+    if (env.NODE_ENV === 'production') {
+      process.exit(1);
+    }
+  }
+}
+
+// Initialize on startup
+initializeDatabase();
+
+// Server startup logging
+secureLogger.info('🌊 Universal Payment Protocol Server Starting...', {
+  environment: env.NODE_ENV,
+  port: env.PORT,
+  config: getSanitizedConfig()
+});
+secureLogger.info('💰 Ready to make some money!');
+
+// Welcome endpoint
+app.get('/', (req, res) => {
+  res.json({
+    message: '🌊 Universal Payment Protocol - LIVE!',
+    tagline: 'ANY Device + Internet = Payment Terminal',
+    version: '1.0.0',
+    status: 'Making Money! 💰',
+    features: [
+      'Smartphone Payments',
+      'Smart TV Payments', 
+      'IoT Device Payments',
+      'Voice Assistant Payments',
+      'ANY Internet Device!'
+    ],
+    stripe_configured: !!stripeProcessor
+  });
+});
+
+// Health check endpoints
+app.get('/health', asyncHandler(async (req: Request, res: Response) => {
+  await healthCheckService.handleHealthCheck(req, res);
+}));
+
+// Simple health check for load balancers
+app.get('/ping', asyncHandler(async (req: Request, res: Response) => {
+  await healthCheckService.handleSimpleHealth(req, res);
+}));
+
+// Metrics endpoints
+app.get('/metrics', asyncHandler(async (req: Request, res: Response) => {
+  await metricsCollector.handleMetricsEndpoint(req, res);
+}));
+
+// Prometheus metrics endpoint
+app.get('/metrics/prometheus', asyncHandler(async (req: Request, res: Response) => {
+  await metricsCollector.handlePrometheusMetrics(req, res);
+}));
+
+// Serve NFC test page
+app.get('/nfc-test', generalRateLimit, (req, res) => {
+  res.sendFile(path.join(__dirname, '../public/nfc-test.html'));
+});
+
+// Serve card payment demo page
+app.get('/card-demo', generalRateLimit, (req, res) => {
+
+  res.sendFile(path.join(__dirname, '../src/modules/payments/card-demo.html'));
+});
+});
+
+// NFC payment endpoint for web-based NFC testing
+app.post('/api/nfc-payment', asyncHandler(async (req: Request, res: Response) => {
+  const { amount, nfcData, merchant, merchantId } = req.body as {
+    amount: string;
+    nfcData: { type?: string } | string;
+    merchant: string;
+    merchantId: string;
+  };
+  
+  // Create UPP payment request from NFC data
+  const paymentRequest = {
+    amount: parseFloat(amount),
+    deviceType: 'smartphone',
+    deviceId: `web_nfc_${Date.now()}`,
+    description: `NFC Payment - ${merchant}`,
+    metadata: {
+      businessType: 'retail',
+      paymentMethod: 'nfc',
+      nfcData,
+      merchantId,
+      webNFC: true
+    }
+  };
+  
+  secureLogger.info('Processing Web NFC payment', {
+    amount: parseFloat(amount),
+    merchant: merchant,
+    nfcType: typeof nfcData === 'object' ? nfcData.type : 'string'
+  });
+  
+  // For demo purposes, simulate successful payment
+  const transactionId = `txn_nfc_${Date.now()}_${Math.random().toString(36).substring(2, 11)}`;
+  
+  res.json({
+    success: true,
+    transactionId,
+    amount: parseFloat(amount),
+    currency: 'USD',
+    merchant,
+    timestamp: new Date().toISOString(),
+    nfcType: typeof nfcData === 'object' ? nfcData.type || 'simulated' : 'simulated',
+    receipt: {
+      merchant,
+      location: 'Web NFC Test',
+      timestamp: new Date().toISOString()
+    }
+  });
+}));
+
+// REAL Stripe Payment Processing with Security
+app.post('/api/process-payment', paymentRateLimit, optionalAuth, asyncHandler(async (req: AuthenticatedRequest, res: express.Response) => {
+  // Validate request data
+  const validation = validateInput(PaymentRequestSchema, req.body);
+  if (!validation.success) {
+    throw new ValidationError(`Invalid payment request: ${validation.errors.join(', ')}`);
+  }
+
+  if (!stripeProcessor) {
+    throw new PaymentError('Stripe not configured - Set STRIPE_SECRET_KEY in environment variables');
+  }
+
+  const { amount, deviceType, deviceId, description, customerEmail, metadata } = validation.data;
+  
+  // Create business payment request
+  const businessPaymentRequest = {
+    amount,
+    currency: 'USD',
+    deviceId,
+    deviceType,
+    customerEmail,
+    description,
+    businessType: metadata?.businessType || 'retail',
+    paymentMethod: metadata?.paymentMethod || 'card',
+    metadata: {
+      ...metadata,
+      ipAddress: req.ip,
+      userAgent: req.get('User-Agent'),
+      correlationId: req.correlationId
+    }
+  };
+
+  // Business validation
+  await paymentFlowManager.validateBusinessPayment(businessPaymentRequest);
+
+  // Fraud detection
+  const fraudScore = await fraudDetectionSystem.assessFraudRisk(businessPaymentRequest);
+  
+  if (fraudScore.shouldBlock) {
+    throw new PaymentError(`Payment blocked due to fraud risk: ${fraudScore.reasons.join(', ')}`);
+  }
+
+  if (fraudScore.requiresManualReview) {
+    // Log for manual review but don't block immediately
+    secureLogger.warn('Payment requires manual review', {
+      deviceId: deviceId.substring(0, 10) + '...',
+      fraudScore: fraudScore.score,
+      reasons: fraudScore.reasons
+    });
+  }
+  
+  // Secure payment processing logging
+  secureLogger.payment(`Processing ${deviceType} payment`, {
+    correlationId: req.correlationId,
+    amount,
+    deviceType,
+    deviceId: deviceId.substring(0, 10) + '...', // Partial device ID for security
+    userId: req.user?.userId?.toString(),
+    ipAddress: req.ip,
+    fraudScore: fraudScore.score,
+    fraudLevel: fraudScore.level
+  });
+
+  // Generate transaction ID
+  const transactionId = `txn_${Date.now()}_${Math.random().toString(36).substring(2)}`;
+  
+  try {
+    // Create transaction record in database
+    const transaction = await transactionRepository.create({
+      id: transactionId,
+      user_id: req.user?.userId,
+      device_id: deviceId,
+      amount,
+      currency: 'USD',
+      status: 'processing',
+      payment_method: deviceType,
+      description,
+      metadata
+    });
+
+    // Process payment through Stripe
+    const result = await stripeProcessor.processDevicePayment({
+      amount,
+      deviceType,
+      deviceId,
+      description,
+      customerEmail,
+      metadata
+    });
+
+    // Update transaction with result
+    await transactionRepository.updateStatus(
+      transactionId,
+      result.success ? 'completed' : 'failed',
+      result.error_message
+    );
+
+    // Update device last seen
+    try {
+      await deviceRepository.updateLastSeen(deviceId);
+    } catch (error) {
+      // Device might not exist in database, continue
+      secureLogger.warn('Device not found in database during payment', {
+        correlationId: req.correlationId || undefined,
+        deviceId: deviceId.substring(0, 10) + '...',
+        error: error instanceof Error ? error.message : 'Unknown error'
+      });
+    }
+
+    // Log audit trail
+    await auditLogRepository.create({
+      user_id: req.user?.userId,
+      device_id: deviceId,
+      action: 'process_payment',
+      resource: 'payment',
+      result: result.success ? 'success' : 'failure',
+      ip_address: req.ip,
+      user_agent: req.get('User-Agent'),
+      correlation_id: req.correlationId || undefined,
+      request_data: { amount, deviceType, description },
+      response_data: result,
+      sensitive_data_accessed: false
+    });
+
+    // Secure payment completion logging
+    secureLogger.payment(`Payment ${result.success ? 'completed' : 'failed'}`, {
+      correlationId: req.correlationId || undefined,
+      transactionId,
+      success: result.success,
+      userId: req.user?.userId?.toString(),
+      deviceType,
+      amount: result.success ? amount : undefined // Only log amount on success
+    });
+    
+    res.json({
+      ...result,
+      transaction_id: transactionId,
+      message: `Payment ${result.success ? 'completed' : 'failed'} for ${deviceType}! 🌊`
+    });
+  } catch (error) {
+    // Update transaction status to failed
+    await transactionRepository.updateStatus(transactionId, 'failed', error instanceof Error ? error.message : 'Unknown error');
+    throw error;
+  }
+}));
+
+// Device Registration Endpoint
+app.post('/api/register-device', optionalAuth, asyncHandler(async (req: AuthenticatedRequest, res: express.Response): Promise<void> => {
+  // Validate request data
+  const validation = validateInput(DeviceRegistrationSchema, req.body);
+  if (!validation.success) {
+    throw new ValidationError(`Invalid device registration: ${validation.errors.join(', ')}`);
+  }
+
+  const { deviceType, capabilities, fingerprint, securityContext } = validation.data;
+  
+  console.log(`📱 Registering ${deviceType} device`);
+
+  // Check if device already exists by fingerprint
+  const existingDevice = await deviceRepository.findByFingerprint(fingerprint);
+  if (existingDevice) {
+    // Update existing device
+    await deviceRepository.update(existingDevice.id, {
+      capabilities,
+      security_context: securityContext || { encryption_level: 'basic' },
+      last_seen: new Date(),
+      ip_address: req.ip,
+      user_agent: req.get('User-Agent')
+    });
+
+    // Log audit trail
+    await auditLogRepository.create({
+      user_id: req.user?.userId,
+      device_id: existingDevice.id,
+      action: 'update_device',
+      resource: 'device',
+      result: 'success',
+      ip_address: req.ip,
+      user_agent: req.get('User-Agent'),
+      correlation_id: req.correlationId || undefined,
+      request_data: { deviceType, capabilities },
+      sensitive_data_accessed: false
+    });
+
+    console.log(`✅ Device updated successfully: ${existingDevice.id}`);
+    
+    res.json({
+      success: true,
+      deviceId: existingDevice.id,
+      message: 'Device updated successfully',
+      device: existingDevice
+    });
+    return;
+  }
+
+  // Generate unique device ID
+  const deviceId = `${deviceType}_${Date.now()}_${Math.random().toString(36).substring(2)}`;
+  
+  // Create device in database
+  const device = await deviceRepository.create({
+    id: deviceId,
+    user_id: req.user?.userId,
+    device_type: deviceType,
+    fingerprint,
+    capabilities,
+    security_context: securityContext || { encryption_level: 'basic' },
+    status: 'active',
+    last_seen: new Date(),
+    ip_address: req.ip,
+    user_agent: req.get('User-Agent')
+  });
+
+  // Log audit trail
+  await auditLogRepository.create({
+    user_id: req.user?.userId,
+    device_id: deviceId,
+    action: 'register_device',
+    resource: 'device',
+    result: 'success',
+    ip_address: req.ip,
+    user_agent: req.get('User-Agent'),
+    correlation_id: req.correlationId,
+    request_data: { deviceType, capabilities },
+    sensitive_data_accessed: false
+  });
+
+  console.log(`✅ Device registered successfully: ${deviceId}`);
+  
+  res.json({
+    success: true,
+    deviceId,
+    message: 'Device registered successfully',
+    device
+  });
+}));
+
+// Get Device Status Endpoint
+app.get('/api/device/:deviceId', authRateLimit, optionalAuth, asyncHandler(async (req: AuthenticatedRequest, res: express.Response): Promise<void> => {
+
+
+  const { deviceId } = req.params;
+  
+  if (!deviceId) {
+    res.status(400).json({
+      success: false,
+      error: 'Device ID is required'
+    });
+    return;
+  }
+  
+  const device = await deviceRepository.findById(deviceId);
+  if (!device) {
+    res.status(404).json({
+      success: false,
+      error: 'Device not found'
+    });
+    return;
+  }
+
+  // Check if user owns this device (if authenticated)
+  if (req.user && device.user_id !== req.user.userId) {
+    res.status(403).json({
+      success: false,
+      error: 'Access denied to this device'
+    });
+    return;
+  }
+
+  res.json({
+    success: true,
+    device
+  });
+}));
+
+// List Registered Devices Endpoint
+app.get('/api/devices', optionalAuth, asyncHandler(async (req: AuthenticatedRequest, res: express.Response) => {
+  const { page = 1, limit = 10, status, device_type } = req.query;
+  
+  // Build filter options
+  const filters: any = {};
+  if (req.user) {
+    filters.user_id = req.user.userId; // Only show user's devices if authenticated
+  }
+  if (status) {
+    filters.status = status as string;
+  }
+  if (device_type) {
+    filters.device_type = device_type as string;
+  }
+
+  const devices = await deviceRepository.findMany({
+    filters,
+    page: Number(page),
+    limit: Number(limit)
+  });
+
+  // Log audit trail
+  await auditLogRepository.create({
+    user_id: req.user?.userId,
+    action: 'list_devices',
+    resource: 'device',
+    result: 'success',
+    ip_address: req.ip,
+    user_agent: req.get('User-Agent'),
+    correlation_id: req.correlationId,
+    request_data: { page, limit, status, device_type },
+    response_data: { device_count: devices.length },
+    sensitive_data_accessed: false
+  });
+
+  res.json({
+    success: true,
+    devices,
+    pagination: {
+      page: Number(page),
+      limit: Number(limit),
+      total: devices.length
+    },
+    message: `Retrieved ${devices.length} devices`
+  });
+}));
+
+// Transaction Status Endpoint
+app.get('/api/transaction/:transactionId', optionalAuth, asyncHandler(async (req: AuthenticatedRequest, res: express.Response): Promise<void> => {
+  const { transactionId } = req.params;
+  
+  if (!transactionId) {
+    res.status(400).json({
+      success: false,
+      error: 'Transaction ID is required'
+    });
+    return;
+  }
+  
+  const transaction = await transactionRepository.findById(transactionId);
+  if (!transaction) {
+    res.status(404).json({
+      success: false,
+      error: 'Transaction not found'
+    });
+    return;
+  }
+
+  // Check if user owns this transaction (if authenticated)
+  if (req.user && transaction.user_id !== req.user.userId) {
+    res.status(403).json({
+      success: false,
+      error: 'Access denied to this transaction'
+    });
+    return;
+  }
+
+  // Log audit trail
+  await auditLogRepository.create({
+    user_id: req.user?.userId,
+    action: 'view_transaction',
+    resource: 'transaction',
+    result: 'success',
+    ip_address: req.ip,
+    user_agent: req.get('User-Agent'),
+    correlation_id: req.correlationId,
+    request_data: { transactionId },
+    response_data: { transaction_status: transaction.status },
+    sensitive_data_accessed: true // Transaction data is sensitive
+  });
+
+  res.json({
+    success: true,
+    transaction,
+    message: 'Transaction status retrieved successfully'
+  });
+}));
+
+// Protected routes requiring authentication
+app.get('/api/user/devices', authenticateToken, asyncHandler(async (req: AuthenticatedRequest, res: express.Response) => {
+  const { page = 1, limit = 10, status, device_type } = req.query;
+  
+  const devices = await deviceRepository.findMany({
+    filters: { user_id: req.user!.userId, status, device_type },
+    page: Number(page),
+    limit: Number(limit)
+  });
+
+  res.json({
+    success: true,
+    devices,
+    pagination: { page: Number(page), limit: Number(limit), total: devices.length }
+  });
+}));
+
+app.get('/api/user/transactions', authenticateToken, asyncHandler(async (req: AuthenticatedRequest, res: express.Response) => {
+  const { page = 1, limit = 10, status } = req.query;
+  
+  const transactions = await transactionRepository.findByUserId(req.user!.userId, {
+    status: status as string,
+    page: Number(page),
+    limit: Number(limit)
+  });
+
+  res.json({
+    success: true,
+    transactions,
+    pagination: { page: Number(page), limit: Number(limit), total: transactions.length }
+  });
+}));
+
+// Use our custom error handling middleware
+app.use(errorHandler);
+
+// 404 handler
+app.use('*', (req, res) => {
+  res.status(404).json({
+    success: false,
+    error: 'Not found',
+    message: `Endpoint ${req.method} ${req.originalUrl} not found`,
+    availableEndpoints: [
+      'GET /',
+      'GET /health',
+      'POST /api/process-payment',
+      'POST /api/register-device',
+      'GET /api/device/:deviceId',
+      'GET /api/devices',
+      'GET /api/transaction/:transactionId',
+      'GET /api/user/devices (protected)',
+      'GET /api/user/transactions (protected)',
+      'POST /api/auth/register',
+      'POST /api/auth/login',
+      'POST /api/auth/refresh',
+      'POST /api/auth/logout',
+      'GET /api/auth/me (protected)',
+      'POST /api/webhooks/stripe'
+    ]
+  });
+});
+
+// Export app for testing
+export { app };
+
+// Start server only if not in test environment
+if (process.env.NODE_ENV !== 'test') {
+  app.listen(env.PORT, () => {
+    secureLogger.info('🌊 ====================================');
+    secureLogger.info('🚀 UPP Server LIVE and READY!');
+    secureLogger.info(`📡 Server running on port ${env.PORT}`);
+    secureLogger.info(`🌐 Health check: http://localhost:${env.PORT}/health`);
+    secureLogger.info(`💳 Payment endpoint: http://localhost:${env.PORT}/api/process-payment`);
+    secureLogger.info(`📱 Device registration: http://localhost:${env.PORT}/api/register-device`);
+    secureLogger.info('🌊 ====================================');
+  });
+}